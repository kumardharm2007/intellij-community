--- conflicted
+++ resolved
@@ -36,13 +36,6 @@
     val requestedModifiers = request.modifiers
     val staticMethodRequested = JvmModifier.STATIC in requestedModifiers
 
-<<<<<<< HEAD
-    if (groovyClass.isInterface) {
-      return if (staticMethodRequested) emptyList() else listOf(CreateMethodAction(groovyClass, request, true))
-    }
-
-    val result = ArrayList<IntentionAction>()
-=======
     val result = ArrayList<IntentionAction>()
 
     if (groovyClass.isInterface) {
@@ -52,7 +45,6 @@
         result += CreatePropertyAction(groovyClass, request, false)
     }
 
->>>>>>> 54425956
     result += CreateMethodAction(groovyClass, request, false)
     if (!staticMethodRequested && groovyClass.hasModifierProperty(PsiModifier.ABSTRACT)) {
       result += CreateMethodAction(groovyClass, request, true)
