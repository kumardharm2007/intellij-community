--- conflicted
+++ resolved
@@ -33,12 +33,10 @@
 
   public abstract <T> Icon defer(Icon base, T param, @NotNull Function<T, Icon> f);
   public abstract <T> Icon deferAutoUpdatable(Icon base, T param, @NotNull Function<T, Icon> f);
-<<<<<<< HEAD
 
   protected abstract void evaluateDeferred(@NotNull Runnable runnable);
-=======
+
   public boolean equalIcons(Icon icon1, Icon icon2) {
     return Comparing.equal(icon1, icon2);
   }
->>>>>>> ad8fece5
 }