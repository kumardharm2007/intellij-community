// Copyright 2000-2020 JetBrains s.r.o. Use of this source code is governed by the Apache 2.0 license that can be found in the LICENSE file.
package com.intellij.ide.plugins;

import com.intellij.AbstractBundle;
import com.intellij.DynamicBundle;
import com.intellij.openapi.components.ComponentConfig;
import com.intellij.openapi.extensions.PluginId;
import com.intellij.openapi.extensions.impl.ExtensionsAreaImpl;
import com.intellij.openapi.util.JDOMUtil;
import com.intellij.openapi.util.io.FileUtil;
import com.intellij.openapi.util.text.StringUtil;
import com.intellij.openapi.util.text.StringUtilRt;
import com.intellij.util.ref.GCWatcher;
import org.jdom.Content;
import org.jdom.Element;
import org.jetbrains.annotations.ApiStatus;
import org.jetbrains.annotations.NotNull;
import org.jetbrains.annotations.Nullable;
import org.jetbrains.annotations.TestOnly;

import java.io.File;
import java.io.IOException;
import java.nio.file.DirectoryStream;
import java.nio.file.Files;
import java.nio.file.NoSuchFileException;
import java.nio.file.Path;
import java.text.ParseException;
import java.util.*;
import java.util.regex.Matcher;
import java.util.regex.Pattern;

@ApiStatus.Internal
public final class IdeaPluginDescriptorImpl implements IdeaPluginDescriptor {
  public enum OS {
    mac, linux, windows, unix, freebsd
  }

  public static final IdeaPluginDescriptorImpl[] EMPTY_ARRAY = new IdeaPluginDescriptorImpl[0];

  final Path path;
  // base path for resolving optional dependency descriptors
  final Path basePath;

  private final boolean myBundled;
  String myName;
  PluginId myId;
  private volatile String myDescription;
  private @Nullable String myProductCode;
  private @Nullable Date myReleaseDate;
  private int myReleaseVersion;
  private boolean myIsLicenseOptional;
  private String myResourceBundleBaseName;
  private String myChangeNotes;
  private String myVersion;
  private String myVendor;
  private String myVendorEmail;
  private String myVendorUrl;
  private String myCategory;
<<<<<<< HEAD
  String myUrl;
  @Nullable List<PluginDependency> pluginDependencies;
=======
  private String myUrl;
  private PluginId[] myDependencies = PluginId.EMPTY_ARRAY;
  private PluginId[] myOptionalDependencies = PluginId.EMPTY_ARRAY;
  private List<PluginId> myIncompatibilities;
  private List<PluginDependency> myPluginDependencies;
>>>>>>> 61114568

  transient List<Path> jarFiles;

  private @Nullable List<Element> myActionElements;
  // extension point name -> list of extension elements
  // LinkedHashMap for predictable register order
  private @Nullable LinkedHashMap<String, List<Element>> epNameToExtensionElements;

  final ContainerDescriptor appContainerDescriptor = new ContainerDescriptor();
  final ContainerDescriptor projectContainerDescriptor = new ContainerDescriptor();
  final ContainerDescriptor moduleContainerDescriptor = new ContainerDescriptor();

  private List<PluginId> myModules;
  private ClassLoader myLoader;
  private String myDescriptionChildText;
  boolean myUseIdeaClassLoader;
  private boolean myUseCoreClassLoader;
  boolean myAllowBundledUpdate;
  boolean myImplementationDetail;
  boolean myRequireRestart;
  private String mySinceBuild;
  private String myUntilBuild;

  private boolean myEnabled = true;
  private boolean myDeleted;
  private boolean isExtensionsCleared;

  boolean incomplete;

  public IdeaPluginDescriptorImpl(@NotNull Path path, @NotNull Path basePath, boolean bundled) {
    this.path = path;
    this.basePath = basePath;
    myBundled = bundled;
  }

  @ApiStatus.Internal
  public @NotNull ContainerDescriptor getApp() {
    return appContainerDescriptor;
  }

  @ApiStatus.Internal
  public @NotNull ContainerDescriptor getProject() {
    return projectContainerDescriptor;
  }

  @ApiStatus.Internal
  public @NotNull ContainerDescriptor getModule() {
    return moduleContainerDescriptor;
  }

  @ApiStatus.Internal
  public @NotNull List<PluginDependency> getPluginDependencies() {
    return pluginDependencies == null ? Collections.emptyList() : pluginDependencies;
  }

  @Override
  public @NotNull Path getPluginPath() {
    return path;
  }

  boolean readExternal(@NotNull Element element,
                       @NotNull PathBasedJdomXIncluder.PathResolver<?> pathResolver,
                       @NotNull DescriptorListLoadingContext context,
                       @NotNull IdeaPluginDescriptorImpl mainDescriptor) {
    // root element always `!isIncludeElement`, and it means that result always is a singleton list
    // (also, plugin xml describes one plugin, this descriptor is not able to represent several plugins)
    if (JDOMUtil.isEmpty(element)) {
      markAsIncomplete(context, "Empty plugin descriptor", null);
      return false;
    }

    XmlReader.readIdAndName(this, element);

    if (myId != null && context.isPluginDisabled(myId)) {
      markAsIncomplete(context, null, null);
    }
    else {
      PathBasedJdomXIncluder.resolveNonXIncludeElement(element, basePath, context, pathResolver);
      if (myId == null || myName == null) {
        // read again after resolve
        XmlReader.readIdAndName(this, element);

        if (myId != null && context.isPluginDisabled(myId)) {
          markAsIncomplete(context, null, null);
        }
      }
    }

    if (incomplete) {
      myDescriptionChildText = element.getChildTextTrim("description");
      myCategory = element.getChildTextTrim("category");
      myVersion = element.getChildTextTrim("version");
      if (context.getLogger().isDebugEnabled()) {
        context.getLogger().debug("Skipping reading of " + myId + " from " + basePath + " (reason: disabled)");
      }
      List<Element> dependsElements = element.getChildren("depends");
      for (Element dependsElement : dependsElements) {
        readPluginDependency(basePath, context, dependsElement);
      }
      Element productElement = element.getChild("product-descriptor");
      if (productElement != null) {
        readProduct(context, productElement);
      }
      return false;
    }

    XmlReader.readMetaInfo(this, element);

    pluginDependencies = null;
    if (doRead(element, context, mainDescriptor)) {
      return false;
    }

    if (myVersion == null) {
      myVersion = context.getDefaultVersion();
    }

    if (pluginDependencies != null) {
      XmlReader.readDependencies(mainDescriptor, this, context, pathResolver, pluginDependencies);
    }

    return true;
  }

  @TestOnly
  public void readForTest(@NotNull Element element) {
    doRead(element, DescriptorListLoadingContext.createSingleDescriptorContext(Collections.emptySet()), this);
  }

  private boolean doRead(@NotNull Element element,
                        @NotNull DescriptorListLoadingContext context,
                        @NotNull IdeaPluginDescriptorImpl mainDescriptor) {
    for (Content content : element.getContent()) {
      if (!(content instanceof Element)) {
        continue;
      }

      boolean clearContent = true;
      Element child = (Element)content;
      switch (child.getName()) {
        case "extensions":
          epNameToExtensionElements = XmlReader.readExtensions(this, epNameToExtensionElements, context, child);
          break;

        case "extensionPoints":
          XmlReader.readExtensionPoints(mainDescriptor, this, child);
          break;

        case "actions":
          if (myActionElements == null) {
            myActionElements = new ArrayList<>(child.getChildren());
          }
          else {
            myActionElements.addAll(child.getChildren());
          }
          clearContent = child.getAttributeValue("resource-bundle") == null;
          break;

        case "module":
          String moduleName = child.getAttributeValue("value");
          if (moduleName != null) {
            if (myModules == null) {
              myModules = Collections.singletonList(PluginId.getId(moduleName));
            }
            else {
              if (myModules.size() == 1) {
                List<PluginId> singleton = myModules;
                myModules = new ArrayList<>(4);
                myModules.addAll(singleton);
              }
              myModules.add(PluginId.getId(moduleName));
            }
          }
          break;

        case "application-components":
          // because of x-pointer, maybe several application-components tag in document
          readComponents(child, appContainerDescriptor);
          break;

        case "project-components":
          readComponents(child, projectContainerDescriptor);
          break;

        case "module-components":
          readComponents(child, moduleContainerDescriptor);
          break;

        case "applicationListeners":
          XmlReader.readListeners(child, appContainerDescriptor, mainDescriptor);
          break;

        case "projectListeners":
          XmlReader.readListeners(child, projectContainerDescriptor, mainDescriptor);
          break;

        case "depends":
          if (!readPluginDependency(basePath, context, child)) {
            return true;
          }
          break;

        case "incompatible-with":
          readPluginIncompatibility(child);
          break;

        case "category":
          myCategory = StringUtil.nullize(child.getTextTrim());
          break;

        case "change-notes":
          myChangeNotes = StringUtil.nullize(child.getTextTrim());
          break;

        case "version":
          myVersion = StringUtil.nullize(child.getTextTrim());
          break;

        case "description":
          myDescriptionChildText = StringUtil.nullize(child.getTextTrim());
          break;

        case "resource-bundle":
          String value = StringUtil.nullize(child.getTextTrim());
          if (myResourceBundleBaseName != null && !Objects.equals(myResourceBundleBaseName, value)) {
            context.getLogger().warn("Resource bundle redefinition for plugin '" + mainDescriptor.getPluginId() + "'. " +
                     "Old value: " + myResourceBundleBaseName + ", new value: " + value);
          }
          myResourceBundleBaseName = value;
          break;

        case "product-descriptor":
          readProduct(context, child);
          break;

        case "vendor":
          myVendor = StringUtil.nullize(child.getTextTrim());
          myVendorEmail = StringUtil.nullize(child.getAttributeValue("email"));
          myVendorUrl = StringUtil.nullize(child.getAttributeValue("url"));
          break;

        case "idea-version":
          mySinceBuild = StringUtil.nullize(child.getAttributeValue("since-build"));
          myUntilBuild = StringUtil.nullize(child.getAttributeValue("until-build"));
          if (!checkCompatibility(context)) {
            return true;
          }
          break;
      }

      if (clearContent) {
        child.getContent().clear();
      }
    }
    return false;
  }

  private void readProduct(@NotNull DescriptorListLoadingContext context, @NotNull Element child) {
    myProductCode = StringUtil.nullize(child.getAttributeValue("code"));
    myReleaseDate = parseReleaseDate(child.getAttributeValue("release-date"), context);
    myReleaseVersion = StringUtil.parseInt(child.getAttributeValue("release-version"), 0);
    myIsLicenseOptional = Boolean.parseBoolean(child.getAttributeValue("optional", "false"));
  }

<<<<<<< HEAD
  private boolean readPluginDependency(@NotNull Path basePath, @NotNull DescriptorListLoadingContext context, @NotNull Element child) {
=======
  private void readPluginIncompatibility(@NotNull Element child) {
    String pluginId = child.getTextTrim();
    if (pluginId.isEmpty()) return;

    if (myIncompatibilities == null) {
      myIncompatibilities = new ArrayList<>();
    }
    myIncompatibilities.add(PluginId.getId(pluginId));
  }

  private boolean readPluginDependency(@NotNull Path basePath, @NotNull DescriptorLoadingContext context, Element child) {
>>>>>>> 61114568
    String dependencyIdString = child.getTextTrim();
    if (dependencyIdString.isEmpty()) {
      return true;
    }

    PluginId dependencyId = PluginId.getId(dependencyIdString);
    boolean isOptional = Boolean.parseBoolean(child.getAttributeValue("optional"));
    boolean isDisabledOrBroken = false;
    // context.isPluginIncomplete must be not checked here as another version of plugin maybe supplied later from another source
    if (context.isPluginDisabled(dependencyId)) {
      if (!isOptional) {
        markAsIncomplete(context, "Non-optional dependency plugin " + dependencyId + " is disabled", dependencyId);
      }

      isDisabledOrBroken = true;
    }
    else {
      if (context.result.isBroken(dependencyId)) {
        if (!isOptional) {
          context.getLogger().info("Skipping reading of " + myId + " from " + basePath + " (reason: non-optional dependency " + dependencyId + " is broken)");
          markAsIncomplete(context, "Non-optional dependency " + dependencyId + " is broken", null);
          return false;
        }

        isDisabledOrBroken = true;
      }
    }

    PluginDependency dependency = new PluginDependency(dependencyId, StringUtil.nullize(child.getAttributeValue("config-file")), isDisabledOrBroken);
    dependency.isOptional = isOptional;
    if (pluginDependencies == null) {
      pluginDependencies = new ArrayList<>();
    }
    else {
      // https://youtrack.jetbrains.com/issue/IDEA-206274
      for (PluginDependency item : pluginDependencies) {
        if (item.id == dependencyId) {
          if (item.isOptional) {
            if (!isOptional) {
              item.isOptional = false;
            }
          }
          else {
            dependency.isOptional = false;
            if (item.configFile == null) {
              item.configFile = dependency.configFile;
              return true;
            }
          }
        }
      }
    }
    pluginDependencies.add(dependency);
    return true;
  }

  private boolean checkCompatibility(@NotNull DescriptorListLoadingContext context) {
    String since = mySinceBuild;
    String until = myUntilBuild;
    if (isBundled() || (since == null && until == null)) {
      return true;
    }

    String message = PluginManagerCore.getIncompatibleMessage(context.result.productBuildNumber.get(), since, until);
    if (message == null) {
      return true;
    }

    markAsIncomplete(context, null, null);  // error will be added by reportIncompatiblePlugin
    context.result.reportIncompatiblePlugin(this, message, since, until);
    return false;
  }

  @NotNull String formatErrorMessage(@NotNull String message) {
    String path = this.path.toString();
    StringBuilder builder = new StringBuilder();
    builder.append("The ").append(myName).append(" (id=").append(myId).append(", path=");
    builder.append(FileUtil.getLocationRelativeToUserHome(path, false));
    if (myVersion != null && !isBundled() && !myVersion.equals(PluginManagerCore.getBuildNumber().asString())) {
      builder.append(", version=").append(myVersion);
    }
    builder.append(") plugin ").append(message);
    return builder.toString();
  }

  private void markAsIncomplete(@NotNull DescriptorListLoadingContext context, @Nullable String errorMessage, @Nullable PluginId disabledDependency) {
    boolean wasIncomplete = incomplete;
    incomplete = true;
    setEnabled(false);
    if (myId != null && !wasIncomplete) {
      PluginError pluginError = errorMessage == null ? null : new PluginError(this, errorMessage, null, false);
      if (pluginError != null && disabledDependency != null) {
        pluginError.setDisabledDependency(disabledDependency);
      }
      context.result.addIncompletePlugin(this, pluginError);
    }
  }

  private static void readComponents(@NotNull Element parent, @NotNull ContainerDescriptor containerDescriptor) {
    List<Content> content = parent.getContent();
    int contentSize = content.size();
    if (contentSize == 0) {
      return;
    }

    List<ComponentConfig> result = containerDescriptor.getComponentListToAdd(contentSize);
    for (Content child : content) {
      if (!(child instanceof Element)) {
        continue;
      }

      Element componentElement = (Element)child;
      if (!componentElement.getName().equals("component")) {
        continue;
      }

      ComponentConfig componentConfig = new ComponentConfig();
      Map<String, String> options = null;
      loop:
      for (Element elementChild : componentElement.getChildren()) {
        switch (elementChild.getName()) {
          case "skipForDefaultProject":
            if (!readBoolValue(elementChild.getTextTrim())) {
              componentConfig.setLoadForDefaultProject(true);
            }
            break;

          case "loadForDefaultProject":
            componentConfig.setLoadForDefaultProject(readBoolValue(elementChild.getTextTrim()));
            break;

          case "interface-class":
            componentConfig.setInterfaceClass(elementChild.getTextTrim());
            break;

          case "implementation-class":
            componentConfig.setImplementationClass(elementChild.getTextTrim());
            break;

          case "headless-implementation-class":
            componentConfig.setHeadlessImplementationClass(elementChild.getTextTrim());
            break;

          case "option":
            String name = elementChild.getAttributeValue("name");
            String value = elementChild.getAttributeValue("value");
            if (name != null) {
              if (name.equals("os")) {
                if (value != null && !XmlReader.isSuitableForOs(value)) {
                  continue loop;
                }
              }
              else {
                if (options == null) {
                  options = Collections.singletonMap(name, value);
                }
                else {
                  if (options.size() == 1) {
                    options = new HashMap<>(options);
                  }
                  options.put(name, value);
                }
              }
            }
            break;
        }
      }

      if (options != null) {
        componentConfig.options = options;
      }

      result.add(componentConfig);
    }
  }

  private static boolean readBoolValue(@NotNull String value) {
    return value.isEmpty() || value.equalsIgnoreCase("true");
  }

  private @Nullable Date parseReleaseDate(@Nullable String dateStr, @NotNull DescriptorListLoadingContext context) {
    if (StringUtil.isEmpty(dateStr)) {
      return null;
    }

    try {
      return context.getDateParser().parse(dateStr);
    }
    catch (ParseException e) {
      context.getLogger().info("Error parse release date from plugin descriptor for plugin " + myName + " {" + myId + "}: " + e.getMessage());
    }
    return null;
  }

  public static final Pattern EXPLICIT_BIG_NUMBER_PATTERN = Pattern.compile("(.*)\\.(9{4,}+|10{4,}+)");

  /**
   * Convert build number like '146.9999' to '146.*' (like plugin repository does) to ensure that plugins which have such values in
   * 'until-build' attribute will be compatible with 146.SNAPSHOT build.
   */
  public static String convertExplicitBigNumberInUntilBuildToStar(@Nullable String build) {
    if (build == null) return null;
    Matcher matcher = EXPLICIT_BIG_NUMBER_PATTERN.matcher(build);
    if (matcher.matches()) {
      return matcher.group(1) + ".*";
    }
    return build;
  }

  public @NotNull ContainerDescriptor getAppContainerDescriptor() {
    return appContainerDescriptor;
  }

  @ApiStatus.Internal
  public void registerExtensions(@NotNull ExtensionsAreaImpl area,
                                 @NotNull IdeaPluginDescriptorImpl rootDescriptor,
                                 @NotNull ContainerDescriptor containerDescriptor,
                                 @Nullable List<Runnable> listenerCallbacks) {
    Map<String, List<Element>> extensions = containerDescriptor.extensions;
    if (extensions != null) {
      area.registerExtensions(extensions, rootDescriptor, listenerCallbacks);
      return;
    }

    if (epNameToExtensionElements == null) {
      return;
    }

    // app container: in most cases will be only app-level extensions - to reduce map copying, assume that all extensions are app-level and then filter out
    // project container: rest of extensions wil be mostly project level
    // module container: just use rest, area will not register unrelated extension anyway as no registered point
    containerDescriptor.extensions = epNameToExtensionElements;

    LinkedHashMap<String, List<Element>> other = null;
    Iterator<Map.Entry<String, List<Element>>> iterator = containerDescriptor.extensions.entrySet().iterator();
    while (iterator.hasNext()) {
      Map.Entry<String, List<Element>> entry = iterator.next();
      if (!area.registerExtensions(entry.getKey(), entry.getValue(), rootDescriptor, listenerCallbacks)) {
        iterator.remove();
        if (other == null) {
          other = new LinkedHashMap<>();
        }
        addExtensionList(other, entry.getKey(), entry.getValue());
      }
    }
    isExtensionsCleared = true;

    if (containerDescriptor.extensions.isEmpty()) {
      containerDescriptor.extensions = Collections.emptyMap();
    }

    if (containerDescriptor == projectContainerDescriptor) {
      // assign unsorted to module level to avoid concurrent access during parallel module loading
      moduleContainerDescriptor.extensions = other;
      epNameToExtensionElements = null;
    }
    else {
      epNameToExtensionElements = other;
    }
  }

  @Override
  public String getDescription() {
    String result = myDescription;
    if (result != null) {
      return result;
    }

    ResourceBundle bundle = null;
    if (myResourceBundleBaseName != null) {
      try {
        bundle = DynamicBundle.INSTANCE.getResourceBundle(myResourceBundleBaseName, getPluginClassLoader());
      }
      catch (MissingResourceException e) {
        PluginManagerCore.getLogger().info("Cannot find plugin " + myId + " resource-bundle: " + myResourceBundleBaseName);
      }
    }

    if (bundle == null) {
      result = myDescriptionChildText;
    }
    else {
      result = AbstractBundle.messageOrDefault(bundle, "plugin." + myId + ".description", StringUtil.notNullize(myDescriptionChildText));
    }
    myDescription = result;
    return result;
  }

  @Override
  public String getChangeNotes() {
    return myChangeNotes;
  }

  @Override
  public String getName() {
    return myName;
  }

  @Override
  public @Nullable String getProductCode() {
    return myProductCode;
  }

  @Override
  public @Nullable Date getReleaseDate() {
    return myReleaseDate;
  }

  @Override
  public int getReleaseVersion() {
    return myReleaseVersion;
  }

  @Override
  public boolean isLicenseOptional() {
    return myIsLicenseOptional;
  }

  @SuppressWarnings("deprecation")
  @Override
  public @NotNull List<PluginId> getIncompatibleModuleIds() {
    return ContainerUtil.notNullize(myIncompatibilities);
  }

  @Override
  public PluginId @NotNull [] getDependentPluginIds() {
    if (pluginDependencies == null || pluginDependencies.isEmpty()) {
      return PluginId.EMPTY_ARRAY;
    }
    int size = pluginDependencies.size();
    PluginId[] result = new PluginId[size];
    for (int i = 0; i < size; i++) {
      result[i] = pluginDependencies.get(i).id;
    }
    return result;
  }

  @Override
  public PluginId @NotNull [] getOptionalDependentPluginIds() {
    if (pluginDependencies == null || pluginDependencies.isEmpty()) {
      return PluginId.EMPTY_ARRAY;
    }
    return pluginDependencies.stream().filter(it -> it.isOptional).map(it -> it.id).toArray(PluginId[]::new);
  }

  @Override
  public String getVendor() {
    return myVendor;
  }

  @Override
  public String getVersion() {
    return myVersion;
  }

  @Override
  public String getResourceBundleBaseName() {
    return myResourceBundleBaseName;
  }

  @Override
  public String getCategory() {
    return myCategory;
  }

  /*
     This setter was explicitly defined to be able to set a category for a
     descriptor outside its loading from the xml file.
     Problem was that most commonly plugin authors do not publish the plugin's
     category in its .xml file so to be consistent in plugins representation
     (e.g. in the Plugins form) we have to set this value outside.
  */
  public void setCategory(String category) {
    myCategory = category;
  }

  public @Nullable Map<String, List<Element>> getExtensions() {
    if (isExtensionsCleared) {
      throw new IllegalStateException("Trying to retrieve extensions list after extension elements have been cleared");
    }
    if (epNameToExtensionElements == null) {
      return null;
    }
    else {
      return new LinkedHashMap<>(epNameToExtensionElements);
    }
  }

  /**
   * @deprecated Do not use. If you want to get class loader for own plugin, just use your current class's class loader.
   */
  @Deprecated
  public @NotNull List<File> getClassPath() {
    File path = this.path.toFile();
    if (!path.isDirectory()) {
      return Collections.singletonList(path);
    }

    List<File> result = new ArrayList<>();
    File classesDir = new File(path, "classes");
    if (classesDir.exists()) {
      result.add(classesDir);
    }

    File[] files = new File(path, "lib").listFiles();
    if (files == null || files.length <= 0) {
      return result;
    }

    for (File f : files) {
      if (f.isFile()) {
        String name = f.getName();
        if (StringUtil.endsWithIgnoreCase(name, ".jar") || StringUtil.endsWithIgnoreCase(name, ".zip")) {
          result.add(f);
        }
      }
      else {
        result.add(f);
      }
    }
    return result;
  }

  @NotNull List<Path> collectClassPath(@NotNull Map<String, String[]> additionalLayoutMap) {
    if (!Files.isDirectory(path)) {
      return Collections.singletonList(path);
    }

    List<Path> result = new ArrayList<>();
    Path classesDir = path.resolve("classes");
    if (Files.exists(classesDir)) {
      result.add(classesDir);
    }

    if (PluginManagerCore.usePluginClassLoader) {
      Path productionDirectory = path.getParent();
      if (productionDirectory.endsWith("production")) {
        result.add(path);
        String moduleName = path.getFileName().toString();
        String[] additionalPaths = additionalLayoutMap.get(moduleName);
        if (additionalPaths != null) {
          for (String path : additionalPaths) {
            result.add(productionDirectory.resolve(path));
          }
        }
      }
    }

    try (DirectoryStream<Path> childStream = Files.newDirectoryStream(path.resolve("lib"))) {
      for (Path f : childStream) {
        if (Files.isRegularFile(f)) {
          String name = f.getFileName().toString();
          if (StringUtilRt.endsWithIgnoreCase(name, ".jar") || StringUtilRt.endsWithIgnoreCase(name, ".zip")) {
            result.add(f);
          }
        }
        else {
          result.add(f);
        }
      }
    }
    catch (NoSuchFileException ignore) {
    }
    catch (IOException e) {
      PluginManagerCore.getLogger().debug(e);
    }
    return result;
  }

  public @Nullable List<Element> getActionDescriptionElements() {
    return myActionElements;
  }

  @Override
  public String getVendorEmail() {
    return myVendorEmail;
  }

  @Override
  public String getVendorUrl() {
    return myVendorUrl;
  }

  @Override
  public String getUrl() {
    return myUrl;
  }

  public void setUrl(String val) {
    myUrl = val;
  }

  public boolean isDeleted() {
    return myDeleted;
  }

  public void setDeleted(boolean deleted) {
    myDeleted = deleted;
  }

  public void setLoader(@Nullable ClassLoader loader) {
    myLoader = loader;
  }

  public boolean unloadClassLoader(int timeoutMs) {
    GCWatcher watcher = GCWatcher.tracking(myLoader);
    myLoader = null;
    return watcher.tryCollect(timeoutMs);
  }

  @Override
  public PluginId getPluginId() {
    return myId;
  }

  @Override
  public ClassLoader getPluginClassLoader() {
    return myLoader != null ? myLoader : getClass().getClassLoader();
  }

  public boolean getUseIdeaClassLoader() {
    return myUseIdeaClassLoader;
  }

  boolean isUseCoreClassLoader() {
    return myUseCoreClassLoader;
  }

  void setUseCoreClassLoader() {
    myUseCoreClassLoader = true;
  }

  @Override
  public boolean isEnabled() {
    return myEnabled;
  }

  @Override
  public void setEnabled(final boolean enabled) {
    myEnabled = enabled;
  }

  @Override
  public String getSinceBuild() {
    return mySinceBuild;
  }

  @Override
  public String getUntilBuild() {
    return myUntilBuild;
  }

  void mergeOptionalConfig(@NotNull IdeaPluginDescriptorImpl descriptor) {
    if (epNameToExtensionElements == null) {
      epNameToExtensionElements = descriptor.epNameToExtensionElements;
    }
    else if (descriptor.epNameToExtensionElements != null) {
      descriptor.epNameToExtensionElements.forEach((name, list) -> {
        addExtensionList(epNameToExtensionElements, name, list);
      });
    }

    if (myActionElements == null) {
      myActionElements = descriptor.myActionElements;
    }
    else if (descriptor.myActionElements != null) {
      myActionElements.addAll(descriptor.myActionElements);
    }

    appContainerDescriptor.merge(descriptor.appContainerDescriptor);
    projectContainerDescriptor.merge(descriptor.projectContainerDescriptor);
    moduleContainerDescriptor.merge(descriptor.moduleContainerDescriptor);
  }

  private static void addExtensionList(@NotNull Map<String, List<Element>> map, @NotNull String name, @NotNull List<Element> list) {
    List<Element> mapList = map.computeIfAbsent(name, __ -> list);
    if (mapList != list) {
      mapList.addAll(list);
    }
  }

  @Override
  public boolean isBundled() {
    return myBundled;
  }

  @Override
  public boolean allowBundledUpdate() {
    return myAllowBundledUpdate;
  }

  @Override
  public boolean isImplementationDetail() {
    return myImplementationDetail;
  }

  @Override
  public boolean isRequireRestart() {
    return myRequireRestart;
  }

  public @NotNull List<PluginId> getModules() {
    return myModules == null ? Collections.emptyList() : myModules;
  }

  @Override
  public boolean equals(Object o) {
    return this == o || o instanceof IdeaPluginDescriptorImpl && myId == ((IdeaPluginDescriptorImpl)o).myId;
  }

  @Override
  public int hashCode() {
    return Objects.hashCode(myId);
  }

  @Override
  public String toString() {
    return "PluginDescriptor(name=" + myName + ", id=" + myId + ", path=" + path + ")";
  }
}<|MERGE_RESOLUTION|>--- conflicted
+++ resolved
@@ -10,6 +10,7 @@
 import com.intellij.openapi.util.io.FileUtil;
 import com.intellij.openapi.util.text.StringUtil;
 import com.intellij.openapi.util.text.StringUtilRt;
+import com.intellij.util.containers.ContainerUtil;
 import com.intellij.util.ref.GCWatcher;
 import org.jdom.Content;
 import org.jdom.Element;
@@ -56,16 +57,9 @@
   private String myVendorEmail;
   private String myVendorUrl;
   private String myCategory;
-<<<<<<< HEAD
   String myUrl;
   @Nullable List<PluginDependency> pluginDependencies;
-=======
-  private String myUrl;
-  private PluginId[] myDependencies = PluginId.EMPTY_ARRAY;
-  private PluginId[] myOptionalDependencies = PluginId.EMPTY_ARRAY;
-  private List<PluginId> myIncompatibilities;
-  private List<PluginDependency> myPluginDependencies;
->>>>>>> 61114568
+  @Nullable private List<PluginId> myIncompatibilities;
 
   transient List<Path> jarFiles;
 
@@ -330,9 +324,6 @@
     myIsLicenseOptional = Boolean.parseBoolean(child.getAttributeValue("optional", "false"));
   }
 
-<<<<<<< HEAD
-  private boolean readPluginDependency(@NotNull Path basePath, @NotNull DescriptorListLoadingContext context, @NotNull Element child) {
-=======
   private void readPluginIncompatibility(@NotNull Element child) {
     String pluginId = child.getTextTrim();
     if (pluginId.isEmpty()) return;
@@ -343,8 +334,7 @@
     myIncompatibilities.add(PluginId.getId(pluginId));
   }
 
-  private boolean readPluginDependency(@NotNull Path basePath, @NotNull DescriptorLoadingContext context, Element child) {
->>>>>>> 61114568
+  private boolean readPluginDependency(@NotNull Path basePath, @NotNull DescriptorListLoadingContext context, @NotNull Element child) {
     String dependencyIdString = child.getTextTrim();
     if (dependencyIdString.isEmpty()) {
       return true;
@@ -663,12 +653,12 @@
     return myIsLicenseOptional;
   }
 
-  @SuppressWarnings("deprecation")
   @Override
   public @NotNull List<PluginId> getIncompatibleModuleIds() {
     return ContainerUtil.notNullize(myIncompatibilities);
   }
 
+  @SuppressWarnings("deprecation")
   @Override
   public PluginId @NotNull [] getDependentPluginIds() {
     if (pluginDependencies == null || pluginDependencies.isEmpty()) {
