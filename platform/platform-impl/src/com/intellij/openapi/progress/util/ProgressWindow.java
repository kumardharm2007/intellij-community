/*
 * Copyright 2000-2015 JetBrains s.r.o.
 *
 * Licensed under the Apache License, Version 2.0 (the "License");
 * you may not use this file except in compliance with the License.
 * You may obtain a copy of the License at
 *
 * http://www.apache.org/licenses/LICENSE-2.0
 *
 * Unless required by applicable law or agreed to in writing, software
 * distributed under the License is distributed on an "AS IS" BASIS,
 * WITHOUT WARRANTIES OR CONDITIONS OF ANY KIND, either express or implied.
 * See the License for the specific language governing permissions and
 * limitations under the License.
 */
package com.intellij.openapi.progress.util;

import com.intellij.openapi.Disposable;
import com.intellij.openapi.application.ApplicationManager;
import com.intellij.openapi.application.impl.LaterInvocator;
import com.intellij.openapi.application.impl.ModalityStateEx;
import com.intellij.openapi.diagnostic.Logger;
import com.intellij.openapi.progress.ProgressManager;
import com.intellij.openapi.progress.TaskInfo;
import com.intellij.openapi.project.Project;
import com.intellij.openapi.util.Comparing;
import com.intellij.openapi.util.Disposer;
import com.intellij.openapi.util.EmptyRunnable;
import com.intellij.openapi.wm.IdeFocusManager;
import com.intellij.openapi.wm.ex.ProgressIndicatorEx;
import com.intellij.util.IncorrectOperationException;
import com.intellij.util.messages.Topic;
import com.intellij.util.ui.UIUtil;
import org.jetbrains.annotations.NotNull;
import org.jetbrains.annotations.Nullable;

import javax.swing.*;

public class ProgressWindow extends ProgressIndicatorBase implements BlockingProgressIndicator, Disposable {
  private static final Logger LOG = Logger.getInstance("#com.intellij.openapi.progress.util.ProgressWindow");

  /**
   * This constant defines default delay for showing progress dialog (in millis).
   *
   * @see #setDelayInMillis(int)
   */
  public static final int DEFAULT_PROGRESS_DIALOG_POSTPONE_TIME_MILLIS = 300;

  private ProgressDialog myDialog;

  final Project myProject;
  final boolean myShouldShowCancel;
  String myCancelText;

  private String myTitle;

  private boolean myStoppedAlready;
  private boolean myStarted;
  protected boolean myBackgrounded;
  int myDelayInMillis = DEFAULT_PROGRESS_DIALOG_POSTPONE_TIME_MILLIS;
  private boolean myModalityEntered;

  @FunctionalInterface
  public interface Listener {
    void progressWindowCreated(@NotNull ProgressWindow pw);
  }

  public static final Topic<Listener> TOPIC = Topic.create("progress window", Listener.class);

  public ProgressWindow(boolean shouldShowCancel, Project project) {
    this(shouldShowCancel, false, project);
  }

  public ProgressWindow(boolean shouldShowCancel, boolean shouldShowBackground, @Nullable Project project) {
    this(shouldShowCancel, shouldShowBackground, project, null);
  }

  public ProgressWindow(boolean shouldShowCancel, boolean shouldShowBackground, @Nullable Project project, String cancelText) {
    this(shouldShowCancel, shouldShowBackground, project, null, cancelText);
  }

  public ProgressWindow(boolean shouldShowCancel,
                        boolean shouldShowBackground,
                        @Nullable Project project,
                        JComponent parentComponent,
                        String cancelText) {
    myProject = project;
    myShouldShowCancel = shouldShowCancel;
    myCancelText = cancelText;
    setModalityProgress(shouldShowBackground ? null : this);
<<<<<<< HEAD
=======

    Component parent = parentComponent;
    if (parent == null && project == null && !ApplicationManager.getApplication().isHeadlessEnvironment()) {
      parent = JOptionPane.getRootFrame();
    }

    myDialog = new ProgressDialog(this, shouldShowBackground, parent, myProject, myCancelText);

    Disposer.register(this, myDialog);

    addStateDelegate(new MyDelegate());
>>>>>>> a1e98120
    ApplicationManager.getApplication().getMessageBus().syncPublisher(TOPIC).progressWindowCreated(this);
    myDialog = ProgressDialogFactory.SERVICE.getInstance().createProgressDialog(this, project, cancelText, shouldShowBackground, parentComponent);

    if (myProject != null) {
      Disposer.register(myProject, this);
    }
  }

  @Override
  public synchronized void start() {
    LOG.assertTrue(!isRunning());
    LOG.assertTrue(!myStoppedAlready);

    super.start();
    if (!ApplicationManager.getApplication().isUnitTestMode()) {
      prepareShowDialog();
    }

    myStarted = true;
  }

  /**
   * There is a possible case that many short (in terms of time) progress tasks are executed in a small amount of time.
   * Problem: UI blinks and looks ugly if we show progress dialog for every such task (every dialog disappears shortly).
   * Solution is to postpone showing progress dialog in assumption that the task may be already finished when it's
   * time to show the dialog.
   * <p/>
   * Default value is {@link #DEFAULT_PROGRESS_DIALOG_POSTPONE_TIME_MILLIS}
   *
   * @param delayInMillis   new delay time in milliseconds
   */
  public void setDelayInMillis(int delayInMillis) {
    myDelayInMillis = delayInMillis;
  }

  public synchronized boolean isStarted() {
    return myStarted;
  }

  protected void prepareShowDialog() {
    // We know at least about one use-case that requires special treatment here: many short (in terms of time) progress tasks are
    // executed in a small amount of time. Problem: UI blinks and looks ugly if we show progress dialog that disappears shortly
    // for each of them. Solution is to postpone the tasks of showing progress dialog. Hence, it will not be shown at all
    // if the task is already finished when the time comes.
<<<<<<< HEAD
    myDialog.prepareShowDialog(myDelayInMillis);
=======
    Timer timer = UIUtil.createNamedTimer("Progress window timer", myDelayInMillis, e -> ApplicationManager.getApplication().invokeLater(() -> {
      if (isRunning()) {
        if (myDialog != null) {
          final DialogWrapper popup = myDialog.myPopup;
          if (popup != null) {
            if (popup.isShowing()) {
              myDialog.myWasShown = true;
            }
          }
        }
        showDialog();
      }
      else {
        Disposer.dispose(this);
        final IdeFocusManager focusManager = IdeFocusManager.getInstance(myProject);
        focusManager.doWhenFocusSettlesDown(() -> focusManager.requestDefaultFocus(true), ModalityState.defaultModalityState());
      }
    }, getModalityState()));
    timer.setRepeats(false);
    timer.start();
>>>>>>> a1e98120
  }

  final void enterModality() {
    if (myModalityProgress == this && !myModalityEntered) {
      LaterInvocator.enterModal(this, (ModalityStateEx)getModalityState());
      myModalityEntered = true;
    }
  }

  final void exitModality() {
    if (myModalityProgress == this && myModalityEntered) {
      myModalityEntered = false;
      LaterInvocator.leaveModal(this);
    }
  }


  @Override
  public void startBlocking() {
    startBlocking(EmptyRunnable.getInstance());
  }

  @Nullable
  protected ProgressDialog getDialog() {
    return myDialog;
  }

  public void startBlocking(@NotNull Runnable init) {
    ApplicationManager.getApplication().assertIsDispatchThread();
    synchronized (this) {
      LOG.assertTrue(!isRunning());
      LOG.assertTrue(!myStoppedAlready);
    }

    enterModality();
    init.run();
    try {
      myDialog.startBlocking(myShouldShowCancel);
    }
    finally {
      exitModality();
    }
  }

<<<<<<< HEAD
  public void showDialog() {
=======
  final boolean isCancellationEvent(@Nullable AWTEvent event) {
    return myShouldShowCancel &&
           event instanceof KeyEvent &&
           event.getID() == KeyEvent.KEY_PRESSED &&
           ((KeyEvent)event).getKeyCode() == KeyEvent.VK_ESCAPE &&
           ((KeyEvent)event).getModifiers() == 0;
  }

  protected void showDialog() {
>>>>>>> a1e98120
    if (!isRunning() || isCanceled()) {
      return;
    }

    myDialog.show();
  }

  @Override
  public void setIndeterminate(boolean indeterminate) {
    super.setIndeterminate(indeterminate);
    update();
  }

  @Override
  public synchronized void stop() {
    LOG.assertTrue(!myStoppedAlready);

    super.stop();

<<<<<<< HEAD
    if (isDialogShowing()) {
      myDialog.setWillBeSheduledForRestore();
    }

    UIUtil.invokeLaterIfNeeded(() ->{
=======
    UIUtil.invokeLaterIfNeeded(() -> {
>>>>>>> a1e98120
      if (myDialog != null) {
        myDialog.hide();
      }
      synchronized (this) {
        myStoppedAlready = true;
      }

      Disposer.dispose(this);
    });

    //noinspection SSBasedInspection
    SwingUtilities.invokeLater(EmptyRunnable.INSTANCE); // Just to give blocking dispatching a chance to go out.
  }

<<<<<<< HEAD
  protected boolean isDialogShowing() {
    return myDialog != null && myDialog.isShowing();
=======
  @Nullable
  protected ProgressDialog getDialog() {
    return myDialog;
>>>>>>> a1e98120
  }

  public void background() {
    if (myDialog != null) {
      myBackgrounded = true;
      myDialog.background();
      myDialog = null;
    }
  }

  protected boolean isBackgrounded() {
    return myBackgrounded;
  }

  @Override
  public void setText(String text) {
    if (!Comparing.equal(text, getText())) {
      super.setText(text);
      update();
    }
  }

  @Override
  public void setFraction(double fraction) {
    if (fraction != getFraction()) {
      super.setFraction(fraction);
      update();
    }
  }

  @Override
  public void setText2(String text) {
    if (!Comparing.equal(text, getText2())) {
      super.setText2(text);
      update();
    }
  }

  private void update() {
    if (myDialog != null) {
      myDialog.update();
    }
  }

  public void setTitle(String title) {
    if (!Comparing.equal(title, myTitle)) {
      myTitle = title;
      update();
    }
  }

  public String getTitle() {
    return myTitle;
  }

  public void setCancelButtonText(@NotNull String text) {
    if (myDialog != null) {
      myDialog.changeCancelButtonText(text);
    }
    else {
      myCancelText = text;
    }
  }

  IdeFocusManager getFocusManager() {
    return IdeFocusManager.getInstance(myProject);
  }

  @Override
  public void dispose() {
    ApplicationManager.getApplication().assertIsDispatchThread();
    stopSystemActivity();
    if (isRunning()) {
      cancel();
    }
  }

  @Override
  public boolean isPopupWasShown() {
    return myDialog != null && myDialog.isPopupWasShown();
  }

  private void enableCancelButton(boolean enable) {
    if (myDialog != null) {
      myDialog.enableCancelButtonIfNeeded(enable);
    }
  }

  @Override
  public String toString() {
    return getTitle() + " " + System.identityHashCode(this) + ": running="+isRunning()+"; canceled="+isCanceled();
  }

  private class MyDelegate extends AbstractProgressIndicatorBase implements ProgressIndicatorEx {
    private long myLastUpdatedButtonTimestamp;
    @Override
    public void cancel() {
      super.cancel();
      if (myDialog != null) {
        myDialog.cancel();
      }
    }

    @Override
    public void checkCanceled() {
      super.checkCanceled();
      // assume checkCanceled() would be called from the correct thread
      long now = System.currentTimeMillis();
      if (now - myLastUpdatedButtonTimestamp > 10) {
        enableCancelButton(!ProgressManager.getInstance().isInNonCancelableSection());
        myLastUpdatedButtonTimestamp = now;
      }
    }

    @Override
    public void addStateDelegate(@NotNull ProgressIndicatorEx delegate) {
      throw new IncorrectOperationException();
    }

    @Override
    public void finish(@NotNull TaskInfo task) {
    }

    @Override
    public boolean isFinished(@NotNull TaskInfo task) {
      return true;
    }

    @Override
    public boolean wasStarted() {
      return false;
    }

    @Override
    public void processFinish() {
    }
  }
}<|MERGE_RESOLUTION|>--- conflicted
+++ resolved
@@ -15,14 +15,17 @@
  */
 package com.intellij.openapi.progress.util;
 
+import com.intellij.ide.IdeEventQueue;
 import com.intellij.openapi.Disposable;
 import com.intellij.openapi.application.ApplicationManager;
+import com.intellij.openapi.application.ModalityState;
 import com.intellij.openapi.application.impl.LaterInvocator;
 import com.intellij.openapi.application.impl.ModalityStateEx;
 import com.intellij.openapi.diagnostic.Logger;
 import com.intellij.openapi.progress.ProgressManager;
 import com.intellij.openapi.progress.TaskInfo;
 import com.intellij.openapi.project.Project;
+import com.intellij.openapi.ui.DialogWrapper;
 import com.intellij.openapi.util.Comparing;
 import com.intellij.openapi.util.Disposer;
 import com.intellij.openapi.util.EmptyRunnable;
@@ -35,7 +38,10 @@
 import org.jetbrains.annotations.Nullable;
 
 import javax.swing.*;
-
+import java.awt.*;
+import java.awt.event.KeyEvent;
+
+@SuppressWarnings("NonStaticInitializer")
 public class ProgressWindow extends ProgressIndicatorBase implements BlockingProgressIndicator, Disposable {
   private static final Logger LOG = Logger.getInstance("#com.intellij.openapi.progress.util.ProgressWindow");
 
@@ -88,23 +94,9 @@
     myShouldShowCancel = shouldShowCancel;
     myCancelText = cancelText;
     setModalityProgress(shouldShowBackground ? null : this);
-<<<<<<< HEAD
-=======
-
-    Component parent = parentComponent;
-    if (parent == null && project == null && !ApplicationManager.getApplication().isHeadlessEnvironment()) {
-      parent = JOptionPane.getRootFrame();
-    }
-
-    myDialog = new ProgressDialog(this, shouldShowBackground, parent, myProject, myCancelText);
-
-    Disposer.register(this, myDialog);
-
-    addStateDelegate(new MyDelegate());
->>>>>>> a1e98120
     ApplicationManager.getApplication().getMessageBus().syncPublisher(TOPIC).progressWindowCreated(this);
     myDialog = ProgressDialogFactory.SERVICE.getInstance().createProgressDialog(this, project, cancelText, shouldShowBackground, parentComponent);
-
+    addStateDelegate(new MyDelegate());
     if (myProject != null) {
       Disposer.register(myProject, this);
     }
@@ -146,30 +138,7 @@
     // executed in a small amount of time. Problem: UI blinks and looks ugly if we show progress dialog that disappears shortly
     // for each of them. Solution is to postpone the tasks of showing progress dialog. Hence, it will not be shown at all
     // if the task is already finished when the time comes.
-<<<<<<< HEAD
     myDialog.prepareShowDialog(myDelayInMillis);
-=======
-    Timer timer = UIUtil.createNamedTimer("Progress window timer", myDelayInMillis, e -> ApplicationManager.getApplication().invokeLater(() -> {
-      if (isRunning()) {
-        if (myDialog != null) {
-          final DialogWrapper popup = myDialog.myPopup;
-          if (popup != null) {
-            if (popup.isShowing()) {
-              myDialog.myWasShown = true;
-            }
-          }
-        }
-        showDialog();
-      }
-      else {
-        Disposer.dispose(this);
-        final IdeFocusManager focusManager = IdeFocusManager.getInstance(myProject);
-        focusManager.doWhenFocusSettlesDown(() -> focusManager.requestDefaultFocus(true), ModalityState.defaultModalityState());
-      }
-    }, getModalityState()));
-    timer.setRepeats(false);
-    timer.start();
->>>>>>> a1e98120
   }
 
   final void enterModality() {
@@ -214,9 +183,6 @@
     }
   }
 
-<<<<<<< HEAD
-  public void showDialog() {
-=======
   final boolean isCancellationEvent(@Nullable AWTEvent event) {
     return myShouldShowCancel &&
            event instanceof KeyEvent &&
@@ -225,8 +191,7 @@
            ((KeyEvent)event).getModifiers() == 0;
   }
 
-  protected void showDialog() {
->>>>>>> a1e98120
+  public void showDialog() {
     if (!isRunning() || isCanceled()) {
       return;
     }
@@ -246,15 +211,11 @@
 
     super.stop();
 
-<<<<<<< HEAD
     if (isDialogShowing()) {
       myDialog.setWillBeSheduledForRestore();
     }
 
     UIUtil.invokeLaterIfNeeded(() ->{
-=======
-    UIUtil.invokeLaterIfNeeded(() -> {
->>>>>>> a1e98120
       if (myDialog != null) {
         myDialog.hide();
       }
@@ -265,18 +226,11 @@
       Disposer.dispose(this);
     });
 
-    //noinspection SSBasedInspection
     SwingUtilities.invokeLater(EmptyRunnable.INSTANCE); // Just to give blocking dispatching a chance to go out.
   }
 
-<<<<<<< HEAD
   protected boolean isDialogShowing() {
     return myDialog != null && myDialog.isShowing();
-=======
-  @Nullable
-  protected ProgressDialog getDialog() {
-    return myDialog;
->>>>>>> a1e98120
   }
 
   public void background() {
@@ -287,7 +241,7 @@
     }
   }
 
-  protected boolean isBackgrounded() {
+  public boolean isBackgrounded() {
     return myBackgrounded;
   }
 
@@ -397,6 +351,11 @@
     }
 
     @Override
+    public void removeStateDelegate(@NotNull ProgressIndicatorEx delegate) {
+
+    }
+
+    @Override
     public void finish(@NotNull TaskInfo task) {
     }
 
