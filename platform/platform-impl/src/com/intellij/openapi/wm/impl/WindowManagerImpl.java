// Copyright 2000-2018 JetBrains s.r.o. Use of this source code is governed by the Apache 2.0 license that can be found in the LICENSE file.
package com.intellij.openapi.wm.impl;

import com.intellij.ide.DataManager;
import com.intellij.ide.RecentProjectsManagerBase;
import com.intellij.ide.impl.DataManagerImpl;
import com.intellij.openapi.actionSystem.ex.ActionManagerEx;
import com.intellij.openapi.application.Application;
import com.intellij.openapi.application.ApplicationManager;
import com.intellij.openapi.components.*;
import com.intellij.openapi.diagnostic.Logger;
import com.intellij.openapi.project.Project;
import com.intellij.openapi.project.ProjectManager;
import com.intellij.openapi.ui.popup.JBPopup;
import com.intellij.openapi.util.Disposer;
import com.intellij.openapi.util.SystemInfo;
import com.intellij.openapi.util.text.StringUtil;
import com.intellij.openapi.wm.IdeFrame;
import com.intellij.openapi.wm.StatusBar;
import com.intellij.openapi.wm.WindowManagerListener;
import com.intellij.openapi.wm.ex.WindowManagerEx;
import com.intellij.openapi.wm.impl.welcomeScreen.WelcomeFrame;
import com.intellij.ui.FrameState;
import com.intellij.ui.ScreenUtil;
import com.intellij.util.EventDispatcher;
import com.intellij.util.ui.JBInsets;
import com.intellij.util.ui.JBUI;
import com.intellij.util.ui.UIUtil;
import com.sun.jna.platform.WindowUtils;
import org.jdom.Element;
import org.jetbrains.annotations.NonNls;
import org.jetbrains.annotations.NotNull;
import org.jetbrains.annotations.Nullable;

import javax.swing.*;
import java.awt.*;
import java.awt.event.*;
import java.awt.geom.Point2D;
import java.awt.geom.Rectangle2D;
import java.awt.peer.ComponentPeer;
import java.awt.peer.FramePeer;
import java.util.*;

/**
 * @author Anton Katilin
 * @author Vladimir Kondratyev
 */
@State(
  name = "WindowManager",
  defaultStateAsResource = true,
  storages = @Storage(value = "window.manager.xml", roamingType = RoamingType.DISABLED)
)
public final class WindowManagerImpl extends WindowManagerEx implements NamedComponent, PersistentStateComponent<Element> {
  private static final Logger LOG = Logger.getInstance("#com.intellij.openapi.wm.impl.WindowManagerImpl");

  @NonNls public static final String FULL_SCREEN = "ide.frame.full.screen";

  @NonNls private static final String FOCUSED_WINDOW_PROPERTY_NAME = "focusedWindow";
  @NonNls private static final String FRAME_ELEMENT = "frame";
  @NonNls private static final String EXTENDED_STATE_ATTR = "extended-state";

  static {
    try {
      System.loadLibrary("jawt");
    }
    catch (Throwable t) {
      LOG.info("jawt failed to load", t);
    }
  }

  private Boolean myAlphaModeSupported;

  private final EventDispatcher<WindowManagerListener> myEventDispatcher = EventDispatcher.create(WindowManagerListener.class);

<<<<<<< HEAD
  private final WindowWatcher myWindowWatcher;
=======
  private final CommandProcessor myCommandProcessor = new CommandProcessor();
  private final WindowWatcher myWindowWatcher = new WindowWatcher();
>>>>>>> 76f5832e
  /**
   * That is the default layout.
   */
  private final DesktopLayout myLayout = new DesktopLayout();

  // null keys must be supported
  private final Map<Project, IdeFrameImpl> myProjectToFrame = new HashMap<>();

  private final Map<Project, Set<JDialog>> myDialogsToDispose = new HashMap<>();

  @NotNull
  final FrameInfo myDefaultFrameInfo = new FrameInfo();

  private final WindowAdapter myActivationListener;
  private final DataManager myDataManager;
  private final ActionManagerEx myActionManager;

  /**
   * invoked by reflection
   */
  public WindowManagerImpl(DataManager dataManager, ActionManagerEx actionManager) {
    myDataManager = dataManager;
    myActionManager = actionManager;
    if (myDataManager instanceof DataManagerImpl) {
        ((DataManagerImpl)myDataManager).setWindowManager(this);
    }

    final Application application = ApplicationManager.getApplication();
    if (!application.isUnitTestMode()) {
      Disposer.register(application, this::disposeRootFrame);
    }

<<<<<<< HEAD
    myWindowWatcher = new WindowWatcher();
=======
>>>>>>> 76f5832e
    final KeyboardFocusManager keyboardFocusManager = KeyboardFocusManager.getCurrentKeyboardFocusManager();
    keyboardFocusManager.addPropertyChangeListener(FOCUSED_WINDOW_PROPERTY_NAME, myWindowWatcher);

    myActivationListener = new WindowAdapter() {
      @Override
      public void windowActivated(WindowEvent e) {
        Window activeWindow = e.getWindow();
        if (activeWindow instanceof IdeFrameImpl) { // must be
          proceedDialogDisposalQueue(((IdeFrameImpl)activeWindow).getProject());
        }
      }
    };

    if (UIUtil.hasLeakingAppleListeners()) {
      UIUtil.addAwtListener(event -> {
        if (event.getID() == ContainerEvent.COMPONENT_ADDED) {
          if (((ContainerEvent)event).getChild() instanceof JViewport) {
            UIUtil.removeLeakingAppleListeners();
          }
        }
      }, AWTEvent.CONTAINER_EVENT_MASK, application);
    }
  }

  @Override
  @NotNull
  public IdeFrameImpl[] getAllProjectFrames() {
    final Collection<IdeFrameImpl> ideFrames = myProjectToFrame.values();
    return ideFrames.toArray(new IdeFrameImpl[0]);
  }

  @Override
  public JFrame findVisibleFrame() {
    IdeFrameImpl[] frames = getAllProjectFrames();
    return frames.length > 0 ? frames[0] : (JFrame)WelcomeFrame.getInstance();
  }

  @Override
  public void addListener(final WindowManagerListener listener) {
    myEventDispatcher.addListener(listener);
  }

  @Override
  public void removeListener(final WindowManagerListener listener) {
    myEventDispatcher.removeListener(listener);
  }

  @Override
  public final Rectangle getScreenBounds() {
    return ScreenUtil.getAllScreensRectangle();
  }

  @Override
  public Rectangle getScreenBounds(@NotNull Project project) {
    final GraphicsEnvironment environment = GraphicsEnvironment.getLocalGraphicsEnvironment();
    final Point onScreen = getFrame(project).getLocationOnScreen();
    final GraphicsDevice[] devices = environment.getScreenDevices();
    for (final GraphicsDevice device : devices) {
      final Rectangle bounds = device.getDefaultConfiguration().getBounds();
      if (bounds.contains(onScreen)) {
        return bounds;
      }
    }

    return null;
  }

  @Override
  public final boolean isInsideScreenBounds(final int x, final int y, final int width) {
    return ScreenUtil.getAllScreensShape().contains(x, y, width, 1);
  }

  @Override
  public final boolean isInsideScreenBounds(final int x, final int y) {
    return ScreenUtil.getAllScreensShape().contains(x, y);
  }

  @Override
  public final boolean isAlphaModeSupported() {
    if (myAlphaModeSupported == null) {
      myAlphaModeSupported = calcAlphaModelSupported();
    }
    return myAlphaModeSupported.booleanValue();
  }

  private static boolean calcAlphaModelSupported() {
    if (AWTUtilitiesWrapper.isTranslucencyAPISupported()) {
      return AWTUtilitiesWrapper.isTranslucencySupported(AWTUtilitiesWrapper.TRANSLUCENT);
    }
    try {
      return WindowUtils.isWindowAlphaSupported();
    }
    catch (Throwable e) {
      return false;
    }
  }

  @Override
  public final void setAlphaModeRatio(final Window window, final float ratio) {
    if (!window.isDisplayable() || !window.isShowing()) {
      throw new IllegalArgumentException("window must be displayable and showing. window=" + window);
    }
    if (ratio < 0.0f || ratio > 1.0f) {
      throw new IllegalArgumentException("ratio must be in [0..1] range. ratio=" + ratio);
    }
    if (!isAlphaModeSupported() || !isAlphaModeEnabled(window)) {
      return;
    }


    setAlphaMode(window, ratio);
  }

  private static void setAlphaMode(Window window, float ratio) {
    try {
      if (SystemInfo.isMacOSLeopard) {
        if (window instanceof JWindow) {
          ((JWindow)window).getRootPane().putClientProperty("Window.alpha", 1.0f - ratio);
        } else if (window instanceof JDialog) {
          ((JDialog)window).getRootPane().putClientProperty("Window.alpha", 1.0f - ratio);
        } else if (window instanceof JFrame) {
          ((JFrame)window).getRootPane().putClientProperty("Window.alpha", 1.0f - ratio);
        }
      }
      else if (AWTUtilitiesWrapper.isTranslucencySupported(AWTUtilitiesWrapper.TRANSLUCENT)) {
        AWTUtilitiesWrapper.setWindowOpacity(window, 1.0f - ratio);
      }
      else {
        WindowUtils.setWindowAlpha(window, 1.0f - ratio);
      }
    }
    catch (Throwable e) {
      LOG.debug(e);
    }
  }

  @Override
  public void setWindowMask(final Window window, @Nullable final Shape mask) {
    try {
      if (AWTUtilitiesWrapper.isTranslucencySupported(AWTUtilitiesWrapper.PERPIXEL_TRANSPARENT)) {
        AWTUtilitiesWrapper.setWindowShape(window, mask);
      }
      else {
        WindowUtils.setWindowMask(window, mask);
      }
    }
    catch (Throwable e) {
      LOG.debug(e);
    }
  }

  @Override
  public void setWindowShadow(Window window, WindowShadowMode mode) {
    if (window instanceof JWindow) {
      JRootPane root = ((JWindow)window).getRootPane();
      root.putClientProperty("Window.shadow", mode == WindowShadowMode.DISABLED ? Boolean.FALSE : Boolean.TRUE);
      root.putClientProperty("Window.style", mode == WindowShadowMode.SMALL ? "small" : null);
    }
  }

  @Override
  public void resetWindow(final Window window) {
    try {
      if (!isAlphaModeSupported()) return;

      setWindowMask(window, null);
      setAlphaMode(window, 0f);
      setWindowShadow(window, WindowShadowMode.NORMAL);
    }
    catch (Throwable e) {
      LOG.debug(e);
    }
  }

  @Override
  public final boolean isAlphaModeEnabled(final Window window) {
    if (!window.isDisplayable() || !window.isShowing()) {
      throw new IllegalArgumentException("window must be displayable and showing. window=" + window);
    }
    return isAlphaModeSupported();
  }

  @Override
  public final void setAlphaModeEnabled(final Window window, final boolean state) {
    if (!window.isDisplayable() || !window.isShowing()) {
      throw new IllegalArgumentException("window must be displayable and showing. window=" + window);
    }
  }

  @Override
  public void hideDialog(JDialog dialog, Project project) {
    if (project == null) {
      dialog.dispose();
    }
    else {
      IdeFrameImpl frame = getFrame(project);
      if (frame.isActive()) {
        dialog.dispose();
      }
      else {
        queueForDisposal(dialog, project);
        dialog.setVisible(false);
      }
    }
  }

  @Override
  public void adjustContainerWindow(Component c, Dimension oldSize, Dimension newSize) {
    if (c == null) return;

    Window wnd = SwingUtilities.getWindowAncestor(c);

    if (wnd instanceof JWindow) {
      JBPopup popup = (JBPopup)((JWindow)wnd).getRootPane().getClientProperty(JBPopup.KEY);
      if (popup != null) {
        if (oldSize.height < newSize.height) {
          Dimension size = popup.getSize();
          size.height += newSize.height - oldSize.height;
          popup.setSize(size);
          popup.moveToFitScreen();
        }
      }
    }
  }

  @Override
  public final void doNotSuggestAsParent(final Window window) {
    myWindowWatcher.doNotSuggestAsParent(window);
  }

  @Override
  public final void dispatchComponentEvent(final ComponentEvent e) {
    myWindowWatcher.dispatchComponentEvent(e);
  }

  @Override
  @Nullable
  public final Window suggestParentWindow(@Nullable final Project project) {
    return myWindowWatcher.suggestParentWindow(project);
  }

  @Nullable
  @Override
  public final StatusBar getStatusBar(final Project project) {
    IdeFrameImpl frame = myProjectToFrame.get(project);
    return frame == null ? null : frame.getStatusBar();
  }

  @Override
  public StatusBar getStatusBar(@NotNull Component c) {
    return getStatusBar(c, null);
  }

  @Override
  public StatusBar getStatusBar(@NotNull Component c, @Nullable Project project) {
    Component parent = UIUtil.findUltimateParent(c);
    if (parent instanceof IdeFrame) {
      return ((IdeFrame)parent).getStatusBar().findChild(c);
    }

    IdeFrame frame = findFrameFor(project);
    if (frame != null) {
      return frame.getStatusBar().findChild(c);
    }

    assert false : "Cannot find status bar for " + c;

    return null;
  }

  @Override
  public IdeFrame findFrameFor(@Nullable final Project project) {
    IdeFrame frame = null;
    if (project != null) {
      frame = project.isDefault() ? WelcomeFrame.getInstance() : getFrame(project);
      if (frame == null) {
        frame = myProjectToFrame.get(null);
      }
    }
    else {
      Container eachParent = getMostRecentFocusedWindow();
      while(eachParent != null) {
        if (eachParent instanceof IdeFrame) {
          frame = (IdeFrame)eachParent;
          break;
        }
        eachParent = eachParent.getParent();
      }

      if (frame == null) {
        frame = tryToFindTheOnlyFrame();
      }
    }

    return frame;
  }

  private static IdeFrame tryToFindTheOnlyFrame() {
    IdeFrame candidate = null;
    final Frame[] all = Frame.getFrames();
    for (Frame each : all) {
      if (each instanceof IdeFrame) {
        if (candidate == null) {
          candidate = (IdeFrame)each;
        } else {
          candidate = null;
          break;
        }
      }
    }
    return candidate;
  }

  @Override
  public final IdeFrameImpl getFrame(@Nullable final Project project) {
    // no assert! otherwise WindowWatcher.suggestParentWindow fails for default project
    //LOG.assertTrue(myProject2Frame.containsKey(project));
    return myProjectToFrame.get(project);
  }

  @Override
  public IdeFrame getIdeFrame(@Nullable final Project project) {
    if (project != null) {
      return getFrame(project);
    }
    final Window window = KeyboardFocusManager.getCurrentKeyboardFocusManager().getActiveWindow();
    final Component parent = UIUtil.findUltimateParent(window);
    if (parent instanceof IdeFrame) return (IdeFrame)parent;

    final Frame[] frames = Frame.getFrames();
    for (Frame each : frames) {
      if (each instanceof IdeFrame) {
        return (IdeFrame)each;
      }
    }

    return null;
  }

  // this method is called when there is some opened project (IDE will not open Welcome Frame, but project)
  public void showFrame() {
    final IdeFrameImpl frame = new IdeFrameImpl(myActionManager, myDataManager, ApplicationManager.getApplication());
    myProjectToFrame.put(null, frame);

    Rectangle frameBounds = myDefaultFrameInfo.getBounds();
    // set bounds even if maximized because on unmaximize we must restore previous frame bounds
    // avoid situations when IdeFrame is out of all screens
    if (frameBounds == null || !ScreenUtil.isVisible(frameBounds)) {
      frameBounds = ScreenUtil.getMainScreenBounds();
      int xOff = frameBounds.width / 8;
      int yOff = frameBounds.height / 8;
      //noinspection UseDPIAwareInsets
      JBInsets.removeFrom(frameBounds, new Insets(yOff, xOff, yOff, xOff));
      myDefaultFrameInfo.setBounds(frameBounds);
    }
    frame.setBounds(frameBounds);

    frame.setExtendedState(myDefaultFrameInfo.getExtendedState());
    frame.setVisible(true);
    addFrameStateListener(frame);
  }

  @Override
  public final IdeFrameImpl allocateFrame(@NotNull Project project) {
    LOG.assertTrue(!myProjectToFrame.containsKey(project));

    IdeFrameImpl frame = myProjectToFrame.remove(null);
    if (frame == null) {
      frame = new IdeFrameImpl(myActionManager, myDataManager, ApplicationManager.getApplication());
    }

    final FrameInfo frameInfo = ProjectFrameBounds.getInstance(project).getRawFrameInfo();
    boolean addComponentListener = frameInfo == null;
    if (frameInfo != null && frameInfo.getBounds() != null) {
      // update default frame info - newly created project frame should be the same as last opened
      myDefaultFrameInfo.copyFrom(frameInfo);
      Rectangle rawBounds = frameInfo.getBounds();
      myDefaultFrameInfo.setBounds(FrameBoundsConverter.convertFromDeviceSpace(rawBounds));
    }

    if (!(FrameState.isMaximized(frame.getExtendedState()) || FrameState.isFullScreen(frame)) ||
        !FrameState.isMaximized(myDefaultFrameInfo.getExtendedState())) // going to quit maximized
    {
      Rectangle bounds = myDefaultFrameInfo.getBounds();
      if (bounds != null) {
        frame.setBounds(bounds);
      }
    }
    frame.setExtendedState(myDefaultFrameInfo.getExtendedState());

    frame.setProject(project);
    myProjectToFrame.put(project, frame);
    frame.setVisible(true);

    frame.addWindowListener(myActivationListener);
    if (addComponentListener) {
      if (RecentProjectsManagerBase.getInstanceEx().isBatchOpening()) {
        frame.toBack();
      }
      addFrameStateListener(frame);
    }
    myEventDispatcher.getMulticaster().frameCreated(frame);

    return frame;
  }

  private void addFrameStateListener(@NotNull IdeFrameImpl frame) {
    frame.addComponentListener(new ComponentAdapter() {
      @Override
      public void componentMoved(@NotNull ComponentEvent e) {
        updateFrameBounds(frame);
      }
    });
  }

  private void proceedDialogDisposalQueue(Project project) {
    Set<JDialog> dialogs = myDialogsToDispose.get(project);
    if (dialogs == null) return;
    for (JDialog dialog : dialogs) {
      dialog.dispose();
    }
    myDialogsToDispose.put(project, null);
  }

  private void queueForDisposal(JDialog dialog, Project project) {
    Set<JDialog> dialogs = myDialogsToDispose.computeIfAbsent(project, k -> new HashSet<>());
    dialogs.add(dialog);
  }

  @Override
  public final void releaseFrame(final IdeFrameImpl frame) {
    myEventDispatcher.getMulticaster().beforeFrameReleased(frame);

    final Project project = frame.getProject();
    LOG.assertTrue(project != null);

    frame.removeWindowListener(myActivationListener);
    proceedDialogDisposalQueue(project);

    frame.setProject(null);
    frame.setTitle(null);
    frame.setFileTitle(null, null);

    myProjectToFrame.remove(project);
    if (myProjectToFrame.isEmpty()) {
      myProjectToFrame.put(null, frame);
    }
    else {
      Disposer.dispose(frame.getStatusBar());
      frame.dispose();
    }
  }

  public final void disposeRootFrame() {
    if (myProjectToFrame.size() == 1) {
      final IdeFrameImpl rootFrame = myProjectToFrame.remove(null);
      if (rootFrame != null) {
        // disposing last frame if quitting
        rootFrame.dispose();
      }
    }
  }

  @Override
  public final Window getMostRecentFocusedWindow() {
    return myWindowWatcher.getFocusedWindow();
  }

  @Override
  public final Component getFocusedComponent(@NotNull final Window window) {
    return myWindowWatcher.getFocusedComponent(window);
  }

  @Override
  @Nullable
  public final Component getFocusedComponent(@Nullable final Project project) {
    return myWindowWatcher.getFocusedComponent(project);
  }

  @Override
  public void loadState(@NotNull Element state) {
    final Element frameElement = state.getChild(FRAME_ELEMENT);
    if (frameElement != null) {
      int frameExtendedState = StringUtil.parseInt(frameElement.getAttributeValue(EXTENDED_STATE_ATTR), Frame.NORMAL);
      if ((frameExtendedState & Frame.ICONIFIED) > 0) {
        frameExtendedState = Frame.NORMAL;
      }
      myDefaultFrameInfo.setBounds(loadFrameBounds(frameElement));
      myDefaultFrameInfo.setExtendedState(frameExtendedState);
    }

    final Element desktopElement = state.getChild(DesktopLayout.TAG);
    if (desktopElement != null) {
      myLayout.readExternal(desktopElement);
    }
  }

  @Nullable
  private static Rectangle loadFrameBounds(@NotNull Element frameElement) {
    Rectangle bounds = ProjectFrameBoundsKt.deserializeBounds(frameElement);
    return bounds == null ? null : FrameBoundsConverter.convertFromDeviceSpace(bounds);
  }

  @Nullable
  @Override
  public Element getState() {
    Element frameState = getFrameState();
    if (frameState == null) {
      return null;
    }

    Element state = new Element("state");
    state.addContent(frameState);

    // Save default layout
    Element layoutElement = myLayout.writeExternal(DesktopLayout.TAG);
    if (layoutElement != null) {
      state.addContent(layoutElement);
    }
    return state;
  }

  @Nullable
  private Element getFrameState() {
    // Save frame bounds
    final Project[] projects = ProjectManager.getInstance().getOpenProjects();
    if (projects.length == 0) {
      return null;
    }

    Project project = projects[0];
    FrameInfo frameInfo = ProjectFrameBoundsKt.getFrameInfoInDeviceSpace(this, project);
    if (frameInfo == null) {
      return null;
    }

    final Element frameElement = new Element(FRAME_ELEMENT);
    Rectangle rectangle = frameInfo.getBounds();
    if (rectangle != null) {
      ProjectFrameBoundsKt.serializeBounds(rectangle, frameElement);
    }

    if (frameInfo.getExtendedState() != Frame.NORMAL) {
      frameElement.setAttribute(EXTENDED_STATE_ATTR, Integer.toString(frameInfo.getExtendedState()));
    }
    return frameElement;
  }

  int updateFrameBounds(@NotNull IdeFrameImpl frame) {
    int extendedState = frame.getExtendedState();
    if (SystemInfo.isMacOSLion) {
      ComponentPeer peer = frame.getPeer();
      if (peer instanceof FramePeer) {
        // frame.state is not updated by jdk so get it directly from peer
        extendedState = ((FramePeer)peer).getState();
      }
    }
    boolean isMaximized = FrameState.isMaximized(extendedState) ||
                          isFullScreenSupportedInCurrentOS() && frame.isInFullScreen();

    Rectangle frameBounds = myDefaultFrameInfo.getBounds();
    boolean usePreviousBounds = isMaximized &&
                                frameBounds != null &&
                                frame.getBounds().contains(new Point((int)frameBounds.getCenterX(), (int)frameBounds.getCenterY()));
    if (!usePreviousBounds) {
      myDefaultFrameInfo.setBounds(frame.getBounds());
    }
    return extendedState;
  }

  @Override
  public final DesktopLayout getLayout() {
    return myLayout;
  }

  @Override
  public final void setLayout(final DesktopLayout layout) {
    myLayout.copyFrom(layout);
  }

  @Override
  @NotNull
  public final String getComponentName() {
    return "WindowManager";
  }

  public WindowWatcher getWindowWatcher() {
    return myWindowWatcher;
  }

  @Override
  public boolean isFullScreenSupportedInCurrentOS() {
    return SystemInfo.isMacOSLion || SystemInfo.isWindows || SystemInfo.isXWindow && X11UiUtil.isFullScreenSupported();
  }

  static boolean isFloatingMenuBarSupported() {
    return !SystemInfo.isMac && getInstance().isFullScreenSupportedInCurrentOS();
  }

  /**
   * Converts the frame bounds b/w the user space (JRE-managed HiDPI mode) and the device space (IDE-managed HiDPI mode).
   * See {@link UIUtil#isJreHiDPIEnabled()}
   */
  static class FrameBoundsConverter {
    /**
     * @param bounds the bounds in the device space
     * @return the bounds in the user space
     */
    @NotNull
    static Rectangle convertFromDeviceSpace(@NotNull Rectangle bounds) {
      Rectangle b = bounds.getBounds();
      if (!shouldConvert()) return b;

      try {
        for (GraphicsDevice gd : GraphicsEnvironment.getLocalGraphicsEnvironment().getScreenDevices()) {
          Rectangle devBounds = gd.getDefaultConfiguration().getBounds(); // in user space
          scaleUp(devBounds, gd.getDefaultConfiguration()); // to device space
          Rectangle2D.Float devBounds2D = new Rectangle2D.Float(devBounds.x, devBounds.y, devBounds.width, devBounds.height);
          Point2D.Float center2d = new Point2D.Float(b.x + b.width / 2, b.y + b.height / 2);
          if (devBounds2D.contains(center2d)) {
            scaleDown(b, gd.getDefaultConfiguration());
            break;
          }
        }
      }
      catch (HeadlessException ignore) {
      }
      return b;
    }

    /**
     * @param gc the graphics config
     * @param bounds the bounds in the user space
     * @return the bounds in the device space
     */
    public static Rectangle convertToDeviceSpace(GraphicsConfiguration gc, @NotNull Rectangle bounds) {
      Rectangle b = bounds.getBounds();
      if (!shouldConvert()) return b;

      try {
        scaleUp(b, gc);
      }
      catch (HeadlessException ignore) {
      }
      return b;
    }

    private static boolean shouldConvert() {
      if (SystemInfo.isLinux || // JRE-managed HiDPI mode is not yet implemented (pending)
          SystemInfo.isMac)     // JRE-managed HiDPI mode is permanent
      {
        return false;
      }
      // device space equals user space
      return UIUtil.isJreHiDPIEnabled();
    }

    private static void scaleUp(@NotNull Rectangle bounds, @NotNull GraphicsConfiguration gc) {
      scale(bounds, gc.getBounds(), JBUI.sysScale(gc));
    }

    private static void scaleDown(@NotNull Rectangle bounds, @NotNull GraphicsConfiguration gc) {
      float scale = JBUI.sysScale(gc);
      assert scale != 0;
      scale(bounds, gc.getBounds(), 1 / scale);
    }

    private static void scale(@NotNull Rectangle bounds, @NotNull Rectangle deviceBounds, float scale) {
      // On Windows, JB SDK transforms the screen bounds to the user space as follows:
      // [x, y, width, height] -> [x, y, width / scale, height / scale]
      // xy are not transformed in order to avoid overlapping of the screen bounds in multi-dpi env.

      // scale the delta b/w xy and deviceBounds.xy
      int x = (int)Math.floor(deviceBounds.x + (bounds.x - deviceBounds.x) * scale);
      int y = (int)Math.floor(deviceBounds.y + (bounds.y - deviceBounds.y) * scale);

      bounds.setBounds(x, y, (int)Math.ceil(bounds.width * scale), (int)Math.ceil(bounds.height * scale));
    }
  }
}<|MERGE_RESOLUTION|>--- conflicted
+++ resolved
@@ -72,12 +72,7 @@
 
   private final EventDispatcher<WindowManagerListener> myEventDispatcher = EventDispatcher.create(WindowManagerListener.class);
 
-<<<<<<< HEAD
-  private final WindowWatcher myWindowWatcher;
-=======
-  private final CommandProcessor myCommandProcessor = new CommandProcessor();
   private final WindowWatcher myWindowWatcher = new WindowWatcher();
->>>>>>> 76f5832e
   /**
    * That is the default layout.
    */
@@ -110,10 +105,6 @@
       Disposer.register(application, this::disposeRootFrame);
     }
 
-<<<<<<< HEAD
-    myWindowWatcher = new WindowWatcher();
-=======
->>>>>>> 76f5832e
     final KeyboardFocusManager keyboardFocusManager = KeyboardFocusManager.getCurrentKeyboardFocusManager();
     keyboardFocusManager.addPropertyChangeListener(FOCUSED_WINDOW_PROPERTY_NAME, myWindowWatcher);
 
