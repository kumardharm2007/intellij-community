// Copyright 2000-2019 JetBrains s.r.o. Use of this source code is governed by the Apache 2.0 license that can be found in the LICENSE file.
package com.intellij.openapi.project.impl;

import com.intellij.configurationStore.StorageUtilKt;
import com.intellij.configurationStore.StoreReloadManager;
import com.intellij.conversion.ConversionResult;
import com.intellij.conversion.ConversionService;
import com.intellij.featureStatistics.fusCollectors.LifecycleUsageTriggerCollector;
import com.intellij.ide.AppLifecycleListener;
import com.intellij.ide.SaveAndSyncHandler;
import com.intellij.ide.impl.ProjectUtil;
import com.intellij.ide.startup.StartupManagerEx;
import com.intellij.ide.startup.impl.StartupManagerImpl;
import com.intellij.notification.Notification;
import com.intellij.notification.NotificationType;
import com.intellij.notification.NotificationsManager;
import com.intellij.openapi.Disposable;
import com.intellij.openapi.application.*;
import com.intellij.openapi.application.impl.LaterInvocator;
import com.intellij.openapi.command.impl.DummyProject;
import com.intellij.openapi.components.ProjectComponent;
import com.intellij.openapi.components.impl.ComponentManagerImpl;
import com.intellij.openapi.diagnostic.Logger;
import com.intellij.openapi.fileEditor.FileDocumentManager;
import com.intellij.openapi.progress.ProcessCanceledException;
import com.intellij.openapi.progress.ProgressIndicator;
import com.intellij.openapi.progress.ProgressManager;
import com.intellij.openapi.progress.Task;
import com.intellij.openapi.project.*;
import com.intellij.openapi.project.ex.ProjectEx;
import com.intellij.openapi.project.ex.ProjectManagerEx;
import com.intellij.openapi.startup.StartupManager;
import com.intellij.openapi.ui.Messages;
import com.intellij.openapi.util.*;
import com.intellij.openapi.util.io.FileUtil;
import com.intellij.openapi.util.io.FileUtilRt;
import com.intellij.openapi.vfs.LocalFileSystem;
import com.intellij.openapi.vfs.VirtualFile;
import com.intellij.openapi.vfs.impl.ZipHandler;
import com.intellij.openapi.wm.impl.welcomeScreen.WelcomeFrame;
import com.intellij.project.ProjectKt;
import com.intellij.ui.GuiUtils;
import com.intellij.util.ArrayUtil;
import com.intellij.util.containers.ContainerUtil;
import com.intellij.util.containers.UnsafeWeakList;
import com.intellij.util.messages.MessageBus;
import com.intellij.util.ref.GCUtil;
import com.intellij.util.ui.UIUtil;
import org.jetbrains.annotations.NonNls;
import org.jetbrains.annotations.NotNull;
import org.jetbrains.annotations.Nullable;
import org.jetbrains.annotations.TestOnly;

import java.io.File;
import java.io.IOException;
import java.util.*;
import java.util.concurrent.TimeUnit;
import java.util.stream.Collectors;

public class ProjectManagerImpl extends ProjectManagerEx implements Disposable {
  private static final Logger LOG = Logger.getInstance(ProjectManagerImpl.class);

  private static final Key<List<ProjectManagerListener>> LISTENERS_IN_PROJECT_KEY = Key.create("LISTENERS_IN_PROJECT_KEY");

  private Project[] myOpenProjects = {}; // guarded by lock
  private final Map<String, Project> myOpenProjectByHash = ContainerUtil.newConcurrentMap();
  private final Object lock = new Object();

  // we cannot use the same approach to migrate to message bus as CompilerManagerImpl because of method canCloseProject
  private final List<ProjectManagerListener> myListeners = ContainerUtil.createLockFreeCopyOnWriteList();

  private final DefaultProjectTimed myDefaultProjectTimed = new DefaultProjectTimed(this);
  private final ProjectManagerListener myBusPublisher;
  private final ExcludeRootsCache myExcludeRootsCache;

  @NotNull
  private static List<ProjectManagerListener> getListeners(@NotNull Project project) {
    List<ProjectManagerListener> array = project.getUserData(LISTENERS_IN_PROJECT_KEY);
    if (array == null) return Collections.emptyList();
    return array;
  }

  public ProjectManagerImpl() {
    MessageBus messageBus = ApplicationManager.getApplication().getMessageBus();
    myBusPublisher = messageBus.syncPublisher(TOPIC);
    messageBus.connect().subscribe(ProjectManager.TOPIC, new ProjectManagerListener() {
      @Override
      public void projectOpened(@NotNull Project project) {
        for (ProjectManagerListener listener : getAllListeners(project)) {
          try {
            listener.projectOpened(project);
          }
          catch (Exception e) {
            handleListenerError(e, listener);
          }
        }
      }

      @Override
      public void projectClosed(@NotNull Project project) {
        for (ProjectManagerListener listener : getAllListeners(project)) {
          try {
            listener.projectClosed(project);
          }
          catch (Exception e) {
            handleListenerError(e, listener);
          }
        }
        ZipHandler.clearFileAccessorCache();
        LaterInvocator.purgeExpiredItems();
      }

      @Override
      public void projectClosing(@NotNull Project project) {
        for (ProjectManagerListener listener : getAllListeners(project)) {
          try {
            listener.projectClosing(project);
          }
          catch (Exception e) {
            handleListenerError(e, listener);
          }
        }
      }

      @Override
      public void projectClosingBeforeSave(@NotNull Project project) {
        for (ProjectManagerListener listener : getAllListeners(project)) {
          try {
            listener.projectClosingBeforeSave(project);
          }
          catch (Exception e) {
            handleListenerError(e, listener);
          }
        }
      }
    });
    myExcludeRootsCache = new ExcludeRootsCache(messageBus);
  }

  private static void handleListenerError(@NotNull Throwable e, @NotNull ProjectManagerListener listener) {
    if (e instanceof ProcessCanceledException) {
      throw (ProcessCanceledException)e;
    }
    else {
      LOG.error("From listener " + listener + " (" + listener.getClass() + ")", e);
    }
  }

  @Override
  public void dispose() {
    ApplicationManager.getApplication().assertWriteAccessAllowed();
    // dispose manually, because TimedReference.dispose() can already be called (in Timed.disposeTimed()) and then default project resurrected
    Disposer.dispose(myDefaultProjectTimed);
  }

  @SuppressWarnings("StaticNonFinalField") public static int TEST_PROJECTS_CREATED;
  private static final boolean LOG_PROJECT_LEAKAGE_IN_TESTS = Boolean.parseBoolean(System.getProperty("idea.log.leaked.projects.in.tests", "true"));
  private static final int MAX_LEAKY_PROJECTS = 5;
  private static final long LEAK_CHECK_INTERVAL = TimeUnit.MINUTES.toMillis(30);
  private static long CHECK_START = System.currentTimeMillis();
  private final Map<Project, String> myProjects = new WeakHashMap<>();

  @Override
  @Nullable
  public Project newProject(@Nullable String projectName, @NotNull String filePath, boolean useDefaultProjectSettings, boolean isDummy) {
    filePath = toCanonicalName(filePath);

    if (ApplicationManager.getApplication().isUnitTestMode()) {
      //noinspection AssignmentToStaticFieldFromInstanceMethod
      TEST_PROJECTS_CREATED++;
      //noinspection TestOnlyProblems
      checkProjectLeaksInTests();
    }

    File projectFile = new File(filePath);
    if (projectFile.isFile()) {
      FileUtil.delete(projectFile);
    }
    else {
      File[] files = new File(projectFile, Project.DIRECTORY_STORE_FOLDER).listFiles();
      if (files != null) {
        for (File file : files) {
          FileUtil.delete(file);
        }
      }
    }
    ProjectEx project = createProject(projectName, filePath, false);
    try {
      initProject(project, useDefaultProjectSettings ? getDefaultProject() : null);
      if (LOG_PROJECT_LEAKAGE_IN_TESTS) {
        myProjects.put(project, null);
      }
      return project;
    }
    catch (Throwable t) {
      LOG.warn(t);
      try {
        Messages.showErrorDialog(message(t), ProjectBundle.message("project.load.default.error"));
      }
      catch (NoClassDefFoundError e) {
        // error icon not loaded
        LOG.info(e);
      }
      return null;
    }
  }

  @NonNls
  @NotNull
  private static String message(@NotNull Throwable e) {
    String message = e.getMessage();
    if (message != null) return message;
    message = e.getLocalizedMessage();
    if (message != null) return message;
    message = e.toString();
    Throwable cause = e.getCause();
    if (cause != null) {
      String causeMessage = message(cause);
      return message + " (cause: " + causeMessage + ")";
    }

    return message;
  }

  @TestOnly
  private void checkProjectLeaksInTests() {
    if (!LOG_PROJECT_LEAKAGE_IN_TESTS || getLeakedProjectsCount() < MAX_LEAKY_PROJECTS) {
      return;
    }

    long currentTime = System.currentTimeMillis();
    if (currentTime - CHECK_START < LEAK_CHECK_INTERVAL) {
      return; // check every N minutes
    }

    for (int i = 0; i < 3 && getLeakedProjectsCount() >= MAX_LEAKY_PROJECTS; i++) {
      GCUtil.tryGcSoftlyReachableObjects();
    }

    //noinspection AssignmentToStaticFieldFromInstanceMethod
    CHECK_START = currentTime;

    if (getLeakedProjectsCount() >= MAX_LEAKY_PROJECTS) {
      //noinspection CallToSystemGC
      System.gc();
      Collection<Project> copy = getLeakedProjects();
      myProjects.clear();
      if (ContainerUtil.collect(copy.iterator()).size() >= MAX_LEAKY_PROJECTS) {
        throw new TooManyProjectLeakedException(copy);
      }
    }
  }

  @TestOnly
  private Collection<Project> getLeakedProjects() {
    myProjects.remove(DummyProject.getInstance()); // process queue
    return myProjects.keySet().stream().filter(project -> project.isDisposed() && !((ProjectImpl)project).isTemporarilyDisposed()).collect(Collectors.toCollection(UnsafeWeakList::new));
  }
  @TestOnly
  private int getLeakedProjectsCount() {
    myProjects.remove(DummyProject.getInstance()); // process queue
    return (int)myProjects.keySet().stream().filter(project -> project.isDisposed() && !((ProjectImpl)project).isTemporarilyDisposed()).count();
  }

  static void initProject(@NotNull ProjectEx project, @Nullable Project template) {
    ProgressIndicator indicator = ProgressManager.getInstance().getProgressIndicator();
    if (indicator != null && !project.isDefault()) {
      indicator.setIndeterminate(false);
      indicator.setText(ProjectBundle.message("loading.components.for", project.getName()));
    }

    ApplicationManager.getApplication().getMessageBus().syncPublisher(ProjectLifecycleListener.TOPIC).beforeProjectLoaded(project);

    boolean succeed = false;
    try {
      if (template != null) {
        ProjectKt.getStateStore(project).loadProjectFromTemplate(template);
      }
      project.init();
      succeed = true;
    }
    finally {
      if (!succeed && !project.isDefault()) {
        TransactionGuard.submitTransaction(project, () -> WriteAction.run(() -> Disposer.dispose(project)));
      }
    }
  }

  @NotNull
  static ProjectEx createProject(@Nullable String projectName, @NotNull String filePath, boolean isDefault) {
    if (isDefault) {
      return new DefaultProject("");
    }
    return new ProjectImpl(FileUtilRt.toSystemIndependentName(filePath), projectName);
  }

  @Override
  @Nullable
  public Project loadProject(@NotNull String filePath) throws IOException {
    return loadProject(filePath, null);
  }

  @Override
  @Nullable
  public Project loadProject(@NotNull String filePath, @Nullable String projectName) throws IOException {
    try {
      ProjectEx project = createProject(projectName, new File(filePath).getAbsolutePath(), false);
      initProject(project, null);
      return project;
    }
    catch (Throwable t) {
      LOG.info(t);
      throw new IOException(t);
    }
  }

  @NotNull
  private static String toCanonicalName(@NotNull final String filePath) {
    try {
      return FileUtil.resolveShortWindowsName(filePath);
    }
    catch (IOException e) {
      // OK. File does not yet exist so it's canonical path will be equal to its original path.
    }

    return filePath;
  }

  @Override
  @TestOnly
  public boolean isDefaultProjectInitialized() {
    synchronized (lock) {
      return myDefaultProjectTimed.isCached();
    }
  }

  @Override
  @NotNull
  public Project getDefaultProject() {
    synchronized (lock) {
      LOG.assertTrue(!ApplicationManager.getApplication().isDisposed(), "Default project has been already disposed!");
      Project defaultProject = myDefaultProjectTimed.get();
      // disable "the only project" optimization since we have now more than one project.
      // (even though the default project is not a real project, it can be used indirectly in e.g. "Settings|Code Style" code fragments PSI)
      updateTheOnlyProjectField();
      return defaultProject;
    }
  }

  @Override
  @NotNull
  public Project[] getOpenProjects() {
    synchronized (lock) {
      return myOpenProjects;
    }
  }

  @Override
  public boolean isProjectOpened(Project project) {
    synchronized (lock) {
      return ArrayUtil.contains(project, myOpenProjects);
    }
  }

  @Override
  public boolean openProject(@NotNull final Project project) {
    //noinspection TestOnlyProblems
    if (isLight(project)) {
      //noinspection TestOnlyProblems
      ((ProjectImpl)project).setTemporarilyDisposed(false);
      boolean isInitialized = StartupManagerEx.getInstanceEx(project).startupActivityPassed();
      if (isInitialized) {
        addToOpened(project);
        // events already fired
        return true;
      }
    }

    for (Project p : getOpenProjects()) {
      if (ProjectUtil.isSameProject(project.getProjectFilePath(), p)) {
        GuiUtils.invokeLaterIfNeeded(() -> ProjectUtil.focusProjectWindow(p, false), ModalityState.NON_MODAL);
        return false;
      }
    }

    if (!addToOpened(project)) {
      return false;
    }

    Runnable process = () -> {
      TransactionGuard.getInstance().submitTransactionAndWait(() -> fireProjectOpened(project));

      StartupManagerImpl startupManager = (StartupManagerImpl)StartupManager.getInstance(project);
      startupManager.runStartupActivities();

      // Startup activities (e.g. the one in FileBasedIndexProjectHandler) have scheduled dumb mode to begin "later"
      // Now we schedule-and-wait to the same event queue to guarantee that the dumb mode really begins now:
      // Post-startup activities should not ever see unindexed and at the same time non-dumb state
      TransactionGuard.getInstance().submitTransactionAndWait(startupManager::startCacheUpdate);

      startupManager.runPostStartupActivitiesFromExtensions();

      GuiUtils.invokeLaterIfNeeded(() -> {
        if (!project.isDisposed()) {
          startupManager.runPostStartupActivities();

          Application application = ApplicationManager.getApplication();
          if (!(application.isHeadlessEnvironment() || application.isUnitTestMode())) {
            StorageUtilKt.checkUnknownMacros(project, true);
          }
        }
      }, ModalityState.NON_MODAL);
    };

    if (!loadProjectUnderProgress(project, process)) {
      GuiUtils.invokeLaterIfNeeded(() -> {
        closeProject(project, false, false, false, true);
        WriteAction.run(() -> Disposer.dispose(project));
        notifyProjectOpenFailed();
      }, ModalityState.defaultModalityState());
      return false;
    }

    return true;
  }

  private static boolean loadProjectUnderProgress(@NotNull Project project, @NotNull Runnable performLoading) {
    ProgressIndicator indicator = ProgressManager.getInstance().getProgressIndicator();
    if (!ApplicationManager.getApplication().isDispatchThread() && indicator != null) {
      indicator.setText("Preparing workspace...");
      try {
        performLoading.run();
        return true;
      }
      catch (ProcessCanceledException e) {
        return false;
      }
    }

    return ProgressManager.getInstance()
      .runProcessWithProgressSynchronously(performLoading, ProjectBundle.message("project.load.progress"), canCancelProjectLoading(), project);
  }

  private boolean addToOpened(@NotNull Project project) {
    assert !project.isDisposed() : "Must not open already disposed project";
    synchronized (lock) {
      if (isProjectOpened(project)) {
        return false;
      }
      myOpenProjects = ArrayUtil.append(myOpenProjects, project);
      updateTheOnlyProjectField();
      myOpenProjectByHash.put(project.getLocationHash(), project);
    }
    return true;
  }

  void updateTheOnlyProjectField() {
    synchronized (lock) {
      ProjectCoreUtil.theProject = myOpenProjects.length == 1 && !isDefaultProjectInitialized() ? myOpenProjects[0] : null;
    }
  }

  private void removeFromOpened(@NotNull Project project) {
    synchronized (lock) {
      myOpenProjects = ArrayUtil.remove(myOpenProjects, project);
      myOpenProjectByHash.values().remove(project); // remove by value and not by key!
    }
  }

  @Override
  @Nullable
  public Project findOpenProjectByHash(@Nullable String locationHash) {
    return myOpenProjectByHash.get(locationHash);
  }

  private static boolean canCancelProjectLoading() {
    return !ProgressManager.getInstance().isInNonCancelableSection();
  }

  @Override
  public Project loadAndOpenProject(@NotNull final String originalFilePath) throws IOException {
    final String filePath = toCanonicalName(originalFilePath);
    final VirtualFile virtualFile = LocalFileSystem.getInstance().findFileByPath(filePath);
    final ConversionResult conversionResult = virtualFile == null ? null : ConversionService.getInstance().convert(virtualFile);
    ProjectEx project;
    if (conversionResult != null && conversionResult.openingIsCanceled()) {
      project = null;
    }
    else {
      project = createProject(null, filePath, false);
      ProgressManager.getInstance()
        .run(new Task.WithResult<Project, IOException>(project, ProjectBundle.message("project.load.progress"), true) {
        @Override
        protected Project compute(@NotNull ProgressIndicator indicator) throws IOException {
          if (!loadProjectWithProgress(project)) {
            return null;
          }
          if (conversionResult != null && !conversionResult.conversionNotNeeded()) {
            StartupManager.getInstance(project).registerPostStartupActivity(() -> conversionResult.postStartupActivity(project));
          }
          openProject(project);
          return project;
        }
      });
    }

    if (project == null) {
      WelcomeFrame.showIfNoProjectOpened();
      return null;
    }
    if (!project.isOpen()) {
      WelcomeFrame.showIfNoProjectOpened();
      ApplicationManager.getApplication().runWriteAction(() -> {
        if (!project.isDisposed()) {
          Disposer.dispose(project);
        }
      });
    }
    return project;
  }

  /**
   * Converts and loads the project at the specified path.
   *
   * @param path the path to open the project.
   * @return the project, or null if the user has cancelled opening the project.
   */
  @Override
  @Nullable
  public Project convertAndLoadProject(@NotNull VirtualFile path) throws IOException {
    final ConversionResult conversionResult = ConversionService.getInstance().convert(path);
    if (conversionResult.openingIsCanceled()) {
      return null;
    }

    ProjectEx project = createProject(null, path.getPath(), false);
    if (!loadProjectWithProgress(project)) return null;
    if (!conversionResult.conversionNotNeeded()) {
      StartupManager.getInstance(project).registerPostStartupActivity(() -> conversionResult.postStartupActivity(project));
    }
    return project;
  }

  private static boolean loadProjectWithProgress(ProjectEx project) throws IOException {
    try {
      if (!ApplicationManager.getApplication().isDispatchThread() &&
          ProgressManager.getInstance().getProgressIndicator() != null) {
        initProject(project, null);
        return true;
      }
      ProgressManager.getInstance().runProcessWithProgressSynchronously((ThrowableComputable<Object, RuntimeException>)() -> {
        initProject(project, null);
        return project;
      }, ProjectBundle.message("project.load.progress"), canCancelProjectLoading(), project);
      return true;
    }
    catch (ProcessCanceledException e) {
      return false;
    }
    catch (Throwable t) {
      LOG.info(t);
      throw new IOException(t);
    }
  }

  private static void notifyProjectOpenFailed() {
    Application application = ApplicationManager.getApplication();
    application.getMessageBus().syncPublisher(AppLifecycleListener.TOPIC).projectOpenFailed();
    if (application.isUnitTestMode()) return;
    WelcomeFrame.showIfNoProjectOpened();
  }

  @Override
  @TestOnly
  public void openTestProject(@NotNull final Project project) {
    assert ApplicationManager.getApplication().isUnitTestMode();
    openProject(project);
    UIUtil.dispatchAllInvocationEvents(); // post init activities are invokeLatered
  }

  @NotNull
  @Override
  @TestOnly
  public Collection<Project> closeTestProject(@NotNull final Project project) {
    assert ApplicationManager.getApplication().isUnitTestMode();
    forceCloseProject(project, false);
    Project[] projects = getOpenProjects();
    return projects.length == 0 ? Collections.emptyList() : Arrays.asList(projects);
  }

  @Override
  public void reloadProject(@NotNull Project project) {
    StoreReloadManager.getInstance().reloadProject(project);
  }

  @Override
  public boolean closeProject(@NotNull final Project project) {
    return closeProject(project, true, true, false, true);
  }

  @Override
  @TestOnly
  public boolean forceCloseProject(@NotNull Project project, boolean dispose) {
    return closeProject(project, false /* do not save project */, false /* do not save app */, dispose, false);
  }

  // return true if successful
  @Override
  public boolean closeAndDisposeAllProjects(boolean checkCanClose) {
    for (Project project : getOpenProjects()) {
      if (!closeProject(project, true, false, true, checkCanClose)) {
        return false;
      }
    }
    return true;
  }

  // isSaveApp is ignored if saveProject is false
  @SuppressWarnings("TestOnlyProblems")
<<<<<<< HEAD
  public boolean closeProject(@NotNull final Project project,
                              final boolean saveProject,
                              final boolean saveApp,
                              final boolean dispose,
                              boolean checkCanClose) {
=======
  private boolean closeProject(@NotNull final Project project,
                               final boolean isSaveProject,
                               final boolean isSaveApp,
                               final boolean dispose,
                               boolean checkCanClose) {
>>>>>>> 38dd8b9a
    Application app = ApplicationManager.getApplication();
    if (app.isWriteAccessAllowed()) {
      throw new IllegalStateException("Must not call closeProject() from under write action because fireProjectClosing() listeners must have a chance to do something useful");
    }
    app.assertIsDispatchThread();

    if (isLight(project)) {
      // if we close project at the end of the test, just mark it closed; if we are shutting down the entire test framework, proceed to full dispose
      ProjectImpl projectImpl = (ProjectImpl)project;
      if (!projectImpl.isTemporarilyDisposed()) {
        projectImpl.setTemporarilyDisposed(true);
        removeFromOpened(project);
        return true;
      }
      projectImpl.setTemporarilyDisposed(false);
    }
    else if (!isProjectOpened(project)) {
      return true;
    }

    if (checkCanClose && !canClose(project)) {
      return false;
    }

    final ShutDownTracker shutDownTracker = ShutDownTracker.getInstance();
    shutDownTracker.registerStopperThread(Thread.currentThread());
    try {
      myBusPublisher.projectClosingBeforeSave(project);

      if (isSaveProject) {
        FileDocumentManager.getInstance().saveAllDocuments();
        SaveAndSyncHandler.getInstance().saveSettingsUnderModalProgress(project, isSaveApp);
      }

      if (checkCanClose && !ensureCouldCloseIfUnableToSave(project)) {
        return false;
      }

      // somebody can start progress here, do not wrap in write action
      fireProjectClosing(project);

      app.runWriteAction(() -> {
        removeFromOpened(project);

        fireProjectClosed(project);

        if (dispose) {
          Disposer.dispose(project);
        }
      });
    }
    finally {
      shutDownTracker.unregisterStopperThread(Thread.currentThread());
    }

    return true;
  }

  @TestOnly
  public static boolean isLight(@NotNull Project project) {
    return project instanceof ProjectImpl && ((ProjectImpl)project).isLight();
  }

  @Override
  public boolean closeAndDispose(@NotNull Project project) {
    return closeProject(project, true /* save project */, false /* don't save app */, true /* dispose project */, true /* checkCanClose */);
  }

  private void fireProjectClosing(@NotNull Project project) {
    if (LOG.isDebugEnabled()) {
      LOG.debug("enter: fireProjectClosing()");
    }

    myBusPublisher.projectClosing(project);
  }

  @Override
  public void addProjectManagerListener(@NotNull ProjectManagerListener listener) {
    myListeners.add(listener);
  }

  @Override
  public void addProjectManagerListener(@NotNull VetoableProjectManagerListener listener) {
    myListeners.add(listener);
  }

  @Override
  public void addProjectManagerListener(@NotNull final ProjectManagerListener listener, @NotNull Disposable parentDisposable) {
    addProjectManagerListener(listener);
    Disposer.register(parentDisposable, () -> removeProjectManagerListener(listener));
  }

  @Override
  public void removeProjectManagerListener(@NotNull ProjectManagerListener listener) {
    boolean removed = myListeners.remove(listener);
    LOG.assertTrue(removed);
  }

  @Override
  public void removeProjectManagerListener(@NotNull VetoableProjectManagerListener listener) {
    boolean removed = myListeners.remove(listener);
    LOG.assertTrue(removed);
  }

  @Override
  public void addProjectManagerListener(@NotNull Project project, @NotNull ProjectManagerListener listener) {
    if (project.isDefault()) return; // nothing happens with default project
    List<ProjectManagerListener> listeners = project.getUserData(LISTENERS_IN_PROJECT_KEY);
    if (listeners == null) {
      listeners = ((UserDataHolderEx)project)
        .putUserDataIfAbsent(LISTENERS_IN_PROJECT_KEY, ContainerUtil.createLockFreeCopyOnWriteList());
    }
    listeners.add(listener);
  }

  @Override
  public void removeProjectManagerListener(@NotNull Project project, @NotNull ProjectManagerListener listener) {
    if (project.isDefault()) return;  // nothing happens with default project
    List<ProjectManagerListener> listeners = project.getUserData(LISTENERS_IN_PROJECT_KEY);
    LOG.assertTrue(listeners != null);
    boolean removed = listeners.remove(listener);
    LOG.assertTrue(removed);
  }

  private void fireProjectOpened(@NotNull Project project) {
    if (LOG.isDebugEnabled()) {
      LOG.debug("projectOpened");
    }

    LifecycleUsageTriggerCollector.onProjectOpened(project);
    myBusPublisher.projectOpened(project);
    // https://jetbrains.slack.com/archives/C5E8K7FL4/p1495015043685628
    // projectOpened in the project components is called _after_ message bus event projectOpened for ages
    // old behavior is preserved for now (smooth transition, to not break all), but this order is not logical,
    // because ProjectComponent.projectOpened it is part of project initialization contract, but message bus projectOpened it is just an event
    // (and, so, should be called after project initialization)
    if (project instanceof ComponentManagerImpl) {
      for (ProjectComponent component : ((ComponentManagerImpl)project).getComponentInstancesOfType(ProjectComponent.class)) {
        StartupManagerImpl.runActivity(() -> component.projectOpened());
      }
    }

    //noinspection AssignmentToStaticFieldFromInstanceMethod
    ProjectImpl.ourClassesAreLoaded = true;
  }

  private void fireProjectClosed(@NotNull Project project) {
    if (LOG.isDebugEnabled()) {
      LOG.debug("projectClosed");
    }

    LifecycleUsageTriggerCollector.onProjectClosed(project);

    myBusPublisher.projectClosed(project);
    // see "why is called after message bus" in the fireProjectOpened
    if (project instanceof ComponentManagerImpl) {
      List<ProjectComponent> components = ((ComponentManagerImpl)project).getComponentInstancesOfType(ProjectComponent.class);
      for (int i = components.size() - 1; i >= 0; i--) {
        ProjectComponent component = components.get(i);
        try {
          component.projectClosed();
        }
        catch (Throwable e) {
          LOG.error(component.toString(), e);
        }
      }
    }
  }

  @Override
  public boolean canClose(@NotNull Project project) {
    if (LOG.isDebugEnabled()) {
      LOG.debug("enter: canClose()");
    }

    for (ProjectManagerListener listener : getAllListeners(project)) {
      try {
        //noinspection deprecation
        boolean canClose = listener instanceof VetoableProjectManagerListener ? ((VetoableProjectManagerListener)listener).canClose(project) : listener.canCloseProject(project);
        if (!canClose) {
          LOG.debug("close canceled by " + listener);
          return false;
        }
      }
      catch (Throwable e) {
        handleListenerError(e, listener);
      }
    }

    return true;
  }

  // both lists are thread-safe (LockFreeCopyOnWriteArrayList), but ContainerUtil.concat cannot handle situation when list size is changed during iteration
  // so, we have to create list.
  @NotNull
  private List<ProjectManagerListener> getAllListeners(@NotNull Project project) {
    List<ProjectManagerListener> projectLevelListeners = getListeners(project);
    if (projectLevelListeners.isEmpty()) {
      return myListeners;
    }
    if (myListeners.isEmpty()) {
      return projectLevelListeners;
    }

    List<ProjectManagerListener> result = new ArrayList<>(projectLevelListeners.size() + myListeners.size());
    // order is critically important due to backward compatibility - project level listeners must be first
    result.addAll(projectLevelListeners);
    result.addAll(myListeners);
    return result;
  }

  private static boolean ensureCouldCloseIfUnableToSave(@NotNull Project project) {
    UnableToSaveProjectNotification[] notifications =
      NotificationsManager.getNotificationsManager().getNotificationsOfType(UnableToSaveProjectNotification.class, project);
    if (notifications.length == 0) {
      return true;
    }

    StringBuilder message = new StringBuilder();
    message.append(String.format("%s was unable to save some project files,\nare you sure you want to close this project anyway?",
                                 ApplicationNamesInfo.getInstance().getProductName()));

    message.append("\n\nRead-only files:\n");
    int count = 0;
    List<VirtualFile> files = notifications[0].myFiles;
    for (VirtualFile file : files) {
      if (count == 10) {
        message.append('\n').append("and ").append(files.size() - count).append(" more").append('\n');
      }
      else {
        message.append(file.getPath()).append('\n');
        count++;
      }
    }
    return Messages.showYesNoDialog(project, message.toString(), "Unsaved Project", Messages.getWarningIcon()) == Messages.YES;
  }

  public static class UnableToSaveProjectNotification extends Notification {
    private Project myProject;

    private List<VirtualFile> myFiles;

    public void setFiles(@NotNull List<VirtualFile> files) {
      myFiles = files;
    }

    public UnableToSaveProjectNotification(@NotNull final Project project, @NotNull List<VirtualFile> readOnlyFiles) {
      super("Project Settings", "Could not save project", "Unable to save project files. Please ensure project files are writable and you have permissions to modify them." +
                                                           " <a href=\"\">Try to save project again</a>.", NotificationType.ERROR,
            (notification, event) -> {
              final UnableToSaveProjectNotification unableToSaveProjectNotification = (UnableToSaveProjectNotification)notification;
              final Project _project = unableToSaveProjectNotification.myProject;
              notification.expire();

              if (_project != null && !_project.isDisposed()) {
                _project.save();
              }
            });

      myProject = project;
      myFiles = readOnlyFiles;
    }

    @Override
    public void expire() {
      myProject = null;
      super.expire();
    }
  }

  @Override
  @NotNull
  public String[] getAllExcludedUrls() {
    return myExcludeRootsCache.getExcludedUrls();
  }
}<|MERGE_RESOLUTION|>--- conflicted
+++ resolved
@@ -617,19 +617,11 @@
 
   // isSaveApp is ignored if saveProject is false
   @SuppressWarnings("TestOnlyProblems")
-<<<<<<< HEAD
   public boolean closeProject(@NotNull final Project project,
-                              final boolean saveProject,
-                              final boolean saveApp,
+                              final boolean isSaveProject,
+                              final boolean isSaveApp,
                               final boolean dispose,
                               boolean checkCanClose) {
-=======
-  private boolean closeProject(@NotNull final Project project,
-                               final boolean isSaveProject,
-                               final boolean isSaveApp,
-                               final boolean dispose,
-                               boolean checkCanClose) {
->>>>>>> 38dd8b9a
     Application app = ApplicationManager.getApplication();
     if (app.isWriteAccessAllowed()) {
       throw new IllegalStateException("Must not call closeProject() from under write action because fireProjectClosing() listeners must have a chance to do something useful");
