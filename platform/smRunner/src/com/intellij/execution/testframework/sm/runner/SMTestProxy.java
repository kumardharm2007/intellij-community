--- conflicted
+++ resolved
@@ -255,25 +255,11 @@
       String protocolId = VirtualFileManager.extractProtocol(locationUrl);
       if (protocolId != null) {
         String path = VirtualFileManager.extractPath(locationUrl);
-<<<<<<< HEAD
-        if (!DumbService.isDumb(project) || DumbService.isDumbAware(myLocator) || Registry.is("dumb.aware.run.configurations")) {
-          try {
-            DumbService.getInstance(project).setAlternativeResolveEnabled(true);
-            List<Location> locations = myLocator.getLocation(protocolId, path, myMetainfo, project, searchScope);
-            if (!locations.isEmpty()) {
-              return locations.get(0);
-            }
-          }
-          finally {
-            DumbService.getInstance(project).setAlternativeResolveEnabled(false);
-          }
-=======
         if (!DumbService.isDumb(project) || DumbService.isDumbAware(myLocator)) {
           DumbService.getInstance(project).computeWithAlternativeResolveEnabled(() -> {
-            List<Location> locations = myLocator.getLocation(protocolId, path, project, searchScope);
+            List<Location> locations = myLocator.getLocation(protocolId, path, myMetainfo, project, searchScope);
             return !locations.isEmpty() ? locations.get(0) : null;
           });
->>>>>>> f7196658
         }
       }
     }
