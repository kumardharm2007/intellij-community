--- conflicted
+++ resolved
@@ -857,16 +857,8 @@
     JLayeredPane layeredPane;
     final Window window = WindowManager.getInstance().suggestParentWindow(myProject);
 
-<<<<<<< HEAD
-    //Component parent = UIUtil.findUltimateParent(window);
-    Component parent= window;
-
-    if (parent instanceof JFrame) {
-      layeredPane = ((JFrame)parent).getLayeredPane();
-=======
     if (window instanceof JFrame) {
       layeredPane = ((JFrame)window).getLayeredPane();
->>>>>>> 54425956
     }
     else if (window instanceof JDialog) {
       layeredPane = ((JDialog)window).getLayeredPane();
