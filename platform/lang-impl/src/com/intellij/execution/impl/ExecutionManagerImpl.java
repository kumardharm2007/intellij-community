--- conflicted
+++ resolved
@@ -30,11 +30,8 @@
 import com.intellij.execution.runners.ProgramRunner;
 import com.intellij.execution.ui.RunContentDescriptor;
 import com.intellij.execution.ui.RunContentManager;
-<<<<<<< HEAD
-=======
 import com.intellij.execution.ui.RunContentManagerImpl;
 import com.intellij.execution.ui.RunnerLayoutUi;
->>>>>>> bd50525b
 import com.intellij.ide.SaveAndSyncHandler;
 import com.intellij.openapi.Disposable;
 import com.intellij.openapi.actionSystem.DataContext;
@@ -391,11 +388,11 @@
 
             ProcessExecutionListener listener = new ProcessExecutionListener(project, executor.getId(), environment, processHandler, descriptor);
             processHandler.addProcessListener(listener);
-            
+
             // Since we cannot guarantee that the listener is added before process handled is start notified,
             // we have to make sure the process termination events are delivered to the clients.
-            // Here we check the current process state and manually deliver events, while 
-            // the ProcessExecutionListener guarantees each such event is only delivered once 
+            // Here we check the current process state and manually deliver events, while
+            // the ProcessExecutionListener guarantees each such event is only delivered once
             // either by this code, or by the ProcessHandler.
 
             boolean terminating = processHandler.isProcessTerminating();
@@ -607,7 +604,7 @@
     public void processTerminated(ProcessEvent event) {
       if (myProject.isDisposed()) return;
       if (!myTerminateNotified.compareAndSet(false, true)) return;
-      
+
       ApplicationManager.getApplication().invokeLater(() -> {
         RunnerLayoutUi ui = myDescriptor.getRunnerLayoutUi();
         if (ui != null && !ui.isDisposed()) {
