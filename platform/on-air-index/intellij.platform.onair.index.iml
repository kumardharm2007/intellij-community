--- conflicted
+++ resolved
@@ -16,10 +16,7 @@
     <orderEntry type="module" module-name="intellij.platform.util" scope="TEST" />
     <orderEntry type="module" module-name="intellij.platform.indexing.impl" scope="TEST" />
     <orderEntry type="library" scope="TEST" name="Guava" level="project" />
-<<<<<<< HEAD
     <orderEntry type="module" module-name="intellij.platform.lang.impl" />
-=======
->>>>>>> e15e070b
     <orderEntry type="library" name="Guava" level="project" />
   </component>
 </module>