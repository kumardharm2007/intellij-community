// Copyright 2000-2018 JetBrains s.r.o. Use of this source code is governed by the Apache 2.0 license that can be found in the LICENSE file.
package com.intellij.rt.debugger.agent;

import org.jetbrains.capture.org.objectweb.asm.*;

import java.io.File;
import java.io.FileOutputStream;
import java.io.FileReader;
import java.io.IOException;
import java.lang.instrument.ClassFileTransformer;
import java.lang.instrument.Instrumentation;
import java.lang.instrument.UnmodifiableClassException;
import java.net.URI;
import java.security.ProtectionDomain;
import java.util.*;

/**
 * @author egor
 */
@SuppressWarnings({"UseOfSystemOutOrSystemErr", "CallToPrintStackTrace"})
public class CaptureAgent {
  private static Instrumentation ourInstrumentation;
  private static boolean DEBUG = false;

  private static Map<String, List<InstrumentPoint>> myCapturePoints = new HashMap<String, List<InstrumentPoint>>();
  private static final Map<String, List<InstrumentPoint>> myInsertPoints = new HashMap<String, List<InstrumentPoint>>();

  public static void premain(String args, Instrumentation instrumentation) {
    ourInstrumentation = instrumentation;
    try {
      readSettings(args);

      instrumentation.addTransformer(new CaptureTransformer());

      // Trying to reinstrument java.lang.Thread
      // fails with dcevm, does not work with other vms :(
      //for (Class aClass : instrumentation.getAllLoadedClasses()) {
      //  String name = aClass.getName().replaceAll("\\.", "/");
      //  if (myCapturePoints.containsKey(name) || myInsertPoints.containsKey(name)) {
      //    try {
      //      instrumentation.retransformClasses(aClass);
      //    }
      //    catch (UnmodifiableClassException e) {
      //      e.printStackTrace();
      //    }
      //  }
      //}

      setupJboss();

      if (DEBUG) {
        System.out.println("Capture agent: ready");
      }
    }
    catch (Throwable e) {
      System.out.println("Capture agent: unknown exception");
      e.printStackTrace();
    }
  }

  private static void setupJboss() {
    String modulesKey = "jboss.modules.system.pkgs";
    String property = System.getProperty(modulesKey, "");
    if (!property.isEmpty()) {
      property += ",";
    }
    property += "com.intellij.rt";
    System.setProperty(modulesKey, property);
  }

<<<<<<< HEAD
  private static void readSettings(String path) {
    FileReader reader = null;
    try {
      reader = new FileReader(path);
      Properties properties = new Properties();
      properties.load(reader);

      DEBUG = Boolean.parseBoolean(properties.getProperty("debug", "false"));
      if (DEBUG) {
        CaptureStorage.setDebug(true);
      }

      if (Boolean.parseBoolean(properties.getProperty("disabled", "false"))) {
        CaptureStorage.setEnabled(false);
      }

      boolean deleteSettings = Boolean.parseBoolean(properties.getProperty("deleteSettings", "true"));

      Enumeration<?> propNames = properties.propertyNames();
      while (propNames.hasMoreElements()) {
        String propName = (String)propNames.nextElement();
        if (propName.startsWith("capture")) {
          addPoint(true, properties.getProperty(propName));
        }
        else if (propName.startsWith("insert")) {
          addPoint(false, properties.getProperty(propName));
        }
      }

      // delete settings file only if it was read correctly
      if (deleteSettings) {
        new File(path).delete();
      }
=======
  private static void readSettings(String uri) {
    Properties properties = new Properties();
    File file;
    try {
      FileReader reader = null;
      try {
        file = new File(new URI(uri));
        reader = new FileReader(file);
        properties.load(reader);
      }
      finally {
        if (reader != null) {
          reader.close();
        }
      }
>>>>>>> 54425956
    }
    catch (Exception e) {
      System.out.println("Capture agent: unable to read settings");
      e.printStackTrace();
      return;
    }

    DEBUG = Boolean.parseBoolean(properties.getProperty("debug", "false"));
    if (DEBUG) {
      CaptureStorage.setDebug(true);
    }

    if (Boolean.parseBoolean(properties.getProperty("disabled", "false"))) {
      CaptureStorage.setEnabled(false);
    }

    Enumeration<?> propNames = properties.propertyNames();
    while (propNames.hasMoreElements()) {
      String propName = (String)propNames.nextElement();
      if (propName.startsWith("capture")) {
        addPoint(true, properties.getProperty(propName));
      }
      else if (propName.startsWith("insert")) {
        addPoint(false, properties.getProperty(propName));
      }
    }

    // delete settings file only if it was read correctly
    if (Boolean.parseBoolean(properties.getProperty("deleteSettings", "true"))) {
      //noinspection ResultOfMethodCallIgnored
      file.delete();
    }
  }

  private static <T> List<T> getNotNull(List<T> list) {
    return list != null ? list : Collections.<T>emptyList();
  }

  private static class CaptureTransformer implements ClassFileTransformer {
    @Override
    public byte[] transform(ClassLoader loader,
                            String className,
                            Class<?> classBeingRedefined,
                            ProtectionDomain protectionDomain,
                            byte[] classfileBuffer) {
      if (className != null) {
        List<InstrumentPoint> capturePoints = getNotNull(myCapturePoints.get(className));
        List<InstrumentPoint> insertPoints = getNotNull(myInsertPoints.get(className));
        if (!capturePoints.isEmpty() || !insertPoints.isEmpty()) {
          try {
            ClassReader reader = new ClassReader(classfileBuffer);
            ClassWriter writer = new ClassWriter(reader, ClassWriter.COMPUTE_FRAMES);

            reader.accept(new CaptureInstrumentor(Opcodes.API_VERSION, writer, capturePoints, insertPoints), 0);
            byte[] bytes = writer.toByteArray();

            if (DEBUG) {
              try {
                FileOutputStream stream = new FileOutputStream("instrumented_" + className.replaceAll("/", "_") + ".class");
                try {
                  stream.write(bytes);
                }
                finally {
                  stream.close();
                }
              }
              catch (IOException e) {
                e.printStackTrace();
              }
            }

            return bytes;
          }
          catch (Exception e) {
            e.printStackTrace();
          }
        }
      }
      return null;
    }
  }

  private static class CaptureInstrumentor extends ClassVisitor {
    private final List<InstrumentPoint> myCapturePoints;
    private final List<InstrumentPoint> myInsertPoints;
    private final Map<String, String> myFields = new HashMap<String, String>();
    private String mySuperName;

    public CaptureInstrumentor(int api, ClassVisitor cv, List<InstrumentPoint> capturePoints, List<InstrumentPoint> insertPoints) {
      super(api, cv);
      this.myCapturePoints = capturePoints;
      this.myInsertPoints = insertPoints;
    }

    private static String getNewName(String name) {
      return name + "$$$capture";
    }

    private static String getMethodDisplayName(String className, String methodName, String desc) {
      return className + "." + methodName + desc;
    }

    @Override
    public void visit(int version, int access, String name, String signature, String superName, String[] interfaces) {
      mySuperName = superName;
      super.visit(version, access, name, signature, superName, interfaces);
    }

    @Override
    public FieldVisitor visitField(int access, String name, String desc, String signature, Object value) {
      myFields.put(name, desc);
      return super.visitField(access, name, desc, signature, value);
    }

    @Override
    public MethodVisitor visitMethod(final int access, String name, final String desc, String signature, String[] exceptions) {
      if ((access & Opcodes.ACC_BRIDGE) == 0) {
        for (final InstrumentPoint capturePoint : myCapturePoints) {
          if (capturePoint.matchesMethod(name, desc)) {
            final String methodDisplayName = getMethodDisplayName(capturePoint.myClassName, name, desc);
            if (DEBUG) {
              System.out.println("Capture agent: instrumented capture point at " + methodDisplayName);
            }
            // for constructors and "this" key - move capture to after the super constructor call
            if ("<init>".equals(name) && capturePoint.myKeyProvider == THIS_KEY_PROVIDER) {
              return new MethodVisitor(api, super.visitMethod(access, name, desc, signature, exceptions)) {
                boolean captured = false;

                @Override
                public void visitMethodInsn(int opcode, String owner, String name, String desc, boolean itf) {
                  super.visitMethodInsn(opcode, owner, name, desc, itf);
                  if (opcode == Opcodes.INVOKESPECIAL && !captured && owner.equals(mySuperName) && name.equals("<init>")) { // super constructor
                    capture(mv, capturePoint.myKeyProvider, (access & Opcodes.ACC_STATIC) != 0,
                            Type.getMethodType(desc).getArgumentTypes(), methodDisplayName);
                    captured = true;
                  }
                }
              };
            }
            else {
              return new MethodVisitor(api, super.visitMethod(access, name, desc, signature, exceptions)) {
                @Override
                public void visitCode() {
                  capture(mv, capturePoint.myKeyProvider, (access & Opcodes.ACC_STATIC) != 0, Type.getMethodType(desc).getArgumentTypes(),
                          methodDisplayName);
                  super.visitCode();
                }
              };
            }
          }
        }

        for (InstrumentPoint insertPoint : myInsertPoints) {
          if (insertPoint.matchesMethod(name, desc)) {
            String methodDisplayName = getMethodDisplayName(insertPoint.myClassName, name, desc);
            if (DEBUG) {
              System.out.println("Capture agent: instrumented insert point at " + methodDisplayName);
            }
            generateWrapper(access, name, desc, signature, exceptions, insertPoint, methodDisplayName);
            return super.visitMethod(access, getNewName(name), desc, signature, exceptions);
          }
        }
      }
      return super.visitMethod(access, name, desc, signature, exceptions);
    }

    private void generateWrapper(int access,
                                 String name,
                                 String desc,
                                 String signature,
                                 String[] exceptions,
                                 InstrumentPoint insertPoint,
                                 String methodDisplayName) {
      MethodVisitor mv = super.visitMethod(access, name, desc, signature, exceptions);

      Label start = new Label();
      mv.visitLabel(start);

      boolean isStatic = (access & Opcodes.ACC_STATIC) != 0;
      Type[] argumentTypes = Type.getMethodType(desc).getArgumentTypes();

      insertEnter(mv, insertPoint.myKeyProvider, isStatic, argumentTypes, methodDisplayName);

      // this
      mv.visitVarInsn(Opcodes.ALOAD, 0);
      // params
      int index = isStatic ? 0 : 1;
      for (Type t : argumentTypes) {
        mv.visitVarInsn(t.getOpcode(Opcodes.ILOAD), index);
        index += t.getSize();
      }
      // original call
      mv.visitMethodInsn(isStatic ? Opcodes.INVOKESTATIC : Opcodes.INVOKESPECIAL,
                         insertPoint.myClassName, getNewName(insertPoint.myMethodName), desc, false);

      Label end = new Label();
      mv.visitLabel(end);

      // regular exit
      insertExit(mv, insertPoint.myKeyProvider, isStatic, argumentTypes, methodDisplayName);
      mv.visitInsn(Type.getReturnType(desc).getOpcode(Opcodes.IRETURN));

      Label catchLabel = new Label();
      mv.visitLabel(catchLabel);
      mv.visitTryCatchBlock(start, end, catchLabel, null);

      // exception exit
      insertExit(mv, insertPoint.myKeyProvider, isStatic, argumentTypes, methodDisplayName);
      mv.visitInsn(Opcodes.ATHROW);

      mv.visitMaxs(0, 0);
      mv.visitEnd();
    }

    private void capture(MethodVisitor mv,
                         KeyProvider keyProvider,
                         boolean isStatic,
                         Type[] argumentTypes,
                         String methodDisplayName) {
      storageCall(mv, keyProvider, isStatic, argumentTypes, "capture", methodDisplayName);
    }

    private void insertEnter(MethodVisitor mv,
                             KeyProvider keyProvider,
                             boolean isStatic,
                             Type[] argumentTypes,
                             String methodDisplayName) {
      storageCall(mv, keyProvider, isStatic, argumentTypes, "insertEnter", methodDisplayName);
    }

    private void insertExit(MethodVisitor mv,
                            KeyProvider keyProvider,
                            boolean isStatic,
                            Type[] argumentTypes,
                            String methodDisplayName) {
      storageCall(mv, keyProvider, isStatic, argumentTypes, "insertExit", methodDisplayName);
    }

    private void storageCall(MethodVisitor mv,
                             KeyProvider keyProvider,
                             boolean isStatic,
                             Type[] argumentTypes,
                             String storageMethodName,
                             String methodDisplayName) {
      keyProvider.loadKey(mv, isStatic, argumentTypes, methodDisplayName, this);
      mv.visitMethodInsn(Opcodes.INVOKESTATIC, CaptureStorage.class.getName().replaceAll("\\.", "/"), storageMethodName,
                         "(Ljava/lang/Object;)V", false);
    }
  }

  private static class InstrumentPoint {
    final static String ANY = "*";

    final String myClassName;
    final String myMethodName;
    final String myMethodDesc;
    final KeyProvider myKeyProvider;

    public InstrumentPoint(String className, String methodName, String methodDesc, KeyProvider keyProvider) {
      myClassName = className;
      myMethodName = methodName;
      myMethodDesc = methodDesc;
      myKeyProvider = keyProvider;
    }

    boolean matchesMethod(String name, String desc) {
      if (!myMethodName.equals(name)) {
        return false;
      }
      return myMethodDesc.equals(ANY) || myMethodDesc.equals(desc);
    }
  }

  // to be run from the debugger
  @SuppressWarnings("unused")
  public static void setCapturePoints(Object[][] capturePoints) throws UnmodifiableClassException {
    Set<String> classNames = new HashSet<String>(myCapturePoints.keySet());

    Map<String, List<InstrumentPoint>> points = new HashMap<String, List<InstrumentPoint>>();
    for (Object[] capturePoint : capturePoints) {
      String className = (String)capturePoint[0];
      classNames.add(className);
      List<InstrumentPoint> currentPoints = points.get(className);
      if (currentPoints == null) {
        currentPoints = new ArrayList<InstrumentPoint>();
        points.put(className, currentPoints);
      }
      //currentPoints.add(new CapturePoint(className, (String)capturePoint[1], (int)capturePoint[2]));
    }
    myCapturePoints = points;

    List<Class> classes = new ArrayList<Class>(capturePoints.length);
    for (String name : classNames) {
      try {
        classes.add(Class.forName(name));
      }
      catch (ClassNotFoundException e) {
        e.printStackTrace();
      }
    }
    //noinspection SSBasedInspection
    ourInstrumentation.retransformClasses(classes.toArray(new Class[0]));
  }

  private static void addPoint(boolean capture, String line) {
    String[] split = line.split(" ");
    KeyProvider keyProvider = createKeyProvider(Arrays.copyOfRange(split, 3, split.length));
    addCapturePoint(capture, split[0], split[1], split[2], keyProvider);
  }

  private static void addCapturePoint(boolean capture, String className, String methodName, String methodDesc, KeyProvider keyProvider) {
    Map<String, List<InstrumentPoint>> map = capture ? myCapturePoints : myInsertPoints;
    List<InstrumentPoint> points = map.get(className);
    if (points == null) {
      points = new ArrayList<InstrumentPoint>(1);
      map.put(className, points);
    }
    points.add(new InstrumentPoint(className, methodName, methodDesc, keyProvider));
  }

  static final KeyProvider THIS_KEY_PROVIDER = new KeyProvider() {
    @Override
    public void loadKey(MethodVisitor mv,
                        boolean isStatic,
                        Type[] argumentTypes,
                        String methodDisplayName,
                        CaptureInstrumentor instrumentor) {
      if (isStatic) {
        throw new IllegalStateException("This is not available in a static method " + methodDisplayName);
      }
      mv.visitVarInsn(Opcodes.ALOAD, 0);
    }
  };

  private static KeyProvider createKeyProvider(String[] line) {
    if ("this".equals(line[0])) {
      return THIS_KEY_PROVIDER;
    }
    if (isNumber(line[0])) {
      try {
        return new ParamKeyProvider(Integer.parseInt(line[0]));
      }
      catch (NumberFormatException ignored) {
      }
    }
    return new FieldKeyProvider(line[0], line[1]);
  }

  private static boolean isNumber(String s) {
    if (s == null) return false;
    for (int i = 0; i < s.length(); ++i) {
      if (!Character.isDigit(s.charAt(i))) return false;
    }
    return true;
  }

  private interface KeyProvider {
    void loadKey(MethodVisitor mv, boolean isStatic, Type[] argumentTypes, String methodDisplayName, CaptureInstrumentor instrumentor);
  }

  private static class FieldKeyProvider implements KeyProvider {
    private final String myClassName;
    private final String myFieldName;

    public FieldKeyProvider(String className, String fieldName) {
      myClassName = className;
      myFieldName = fieldName;
    }

    @Override
    public void loadKey(MethodVisitor mv,
                        boolean isStatic,
                        Type[] argumentTypes,
                        String methodDisplayName,
                        CaptureInstrumentor instrumentor) {
      String desc = instrumentor.myFields.get(myFieldName);
      if (desc == null) {
        throw new IllegalStateException("Field " + myFieldName + " was not found");
      }
      mv.visitVarInsn(Opcodes.ALOAD, 0);
      mv.visitFieldInsn(Opcodes.GETFIELD, myClassName, myFieldName, desc);
    }
  }

  private static class ParamKeyProvider implements KeyProvider {
    private final int myIdx;

    public ParamKeyProvider(int idx) {
      myIdx = idx;
    }

    @Override
    public void loadKey(MethodVisitor mv,
                        boolean isStatic,
                        Type[] argumentTypes,
                        String methodDisplayName,
                        CaptureInstrumentor instrumentor) {
      int index = isStatic ? 0 : 1;
      if (myIdx >= argumentTypes.length) {
        throw new IllegalStateException(
          "Argument with id " + myIdx + " is not available, method " + methodDisplayName + " has only " + argumentTypes.length);
      }
      for (int i = 0; i < myIdx; i++) {
        index += argumentTypes[i].getSize();
      }
      mv.visitVarInsn(Opcodes.ALOAD, index);
    }
  }
}<|MERGE_RESOLUTION|>--- conflicted
+++ resolved
@@ -68,41 +68,6 @@
     System.setProperty(modulesKey, property);
   }
 
-<<<<<<< HEAD
-  private static void readSettings(String path) {
-    FileReader reader = null;
-    try {
-      reader = new FileReader(path);
-      Properties properties = new Properties();
-      properties.load(reader);
-
-      DEBUG = Boolean.parseBoolean(properties.getProperty("debug", "false"));
-      if (DEBUG) {
-        CaptureStorage.setDebug(true);
-      }
-
-      if (Boolean.parseBoolean(properties.getProperty("disabled", "false"))) {
-        CaptureStorage.setEnabled(false);
-      }
-
-      boolean deleteSettings = Boolean.parseBoolean(properties.getProperty("deleteSettings", "true"));
-
-      Enumeration<?> propNames = properties.propertyNames();
-      while (propNames.hasMoreElements()) {
-        String propName = (String)propNames.nextElement();
-        if (propName.startsWith("capture")) {
-          addPoint(true, properties.getProperty(propName));
-        }
-        else if (propName.startsWith("insert")) {
-          addPoint(false, properties.getProperty(propName));
-        }
-      }
-
-      // delete settings file only if it was read correctly
-      if (deleteSettings) {
-        new File(path).delete();
-      }
-=======
   private static void readSettings(String uri) {
     Properties properties = new Properties();
     File file;
@@ -118,7 +83,6 @@
           reader.close();
         }
       }
->>>>>>> 54425956
     }
     catch (Exception e) {
       System.out.println("Capture agent: unable to read settings");
